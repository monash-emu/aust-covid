{
 "cells": [
  {
   "cell_type": "markdown",
   "id": "340fff55-8070-4059-a2eb-5da0bc258198",
   "metadata": {},
   "source": [
    "## Priors\n",
<<<<<<< HEAD
    "Illustrate priors used in calibration.\n",
    "\n",
    "### Running over Colab\n",
    "Uncomment the commands in the following cell to install in Colab.\n",
    "Once completed, click the 'Restart runtime' button that will appear to restart the Colab environment and then proceed to the following cells.\n",
    "\n",
    "### Generating documentation\n",
    "Running the final cell will take several minutes and will generate the corresponding PDF documentation.\n",
    "This can be downloaded from the Files section of the sidebar."
   ]
  },
  {
   "cell_type": "code",
   "execution_count": null,
   "id": "f4a94855-24d4-48de-afae-61241857c8a7",
   "metadata": {},
   "outputs": [],
   "source": [
    "from emutools.calibration import plot_priors, tabulate_priors\n",
    "from aust_covid.constants import set_project_base_path, get_project_paths\n",
    "from aust_covid.calibration import get_priors, get_all_priors\n",
    "from emutools.tex import StandardTexDoc, add_image_to_doc\n",
    "from emutools.utils import load_param_info"
   ]
  },
  {
   "cell_type": "code",
   "execution_count": null,
   "id": "1485a1d9",
   "metadata": {},
   "outputs": [],
   "source": [
    "from pathlib import Path"
=======
    "Illustrate the priors used in calibration."
>>>>>>> 3da9b32b
   ]
  },
  {
   "cell_type": "code",
   "execution_count": null,
   "id": "79f558b0",
   "metadata": {},
   "outputs": [],
   "source": [
<<<<<<< HEAD
    "# Set the project base path to one layer up from the notebooks\n",
    "set_project_base_path(Path(\"../\").resolve())"
=======
    "from emutools.calibration import plot_priors, tabulate_priors\n",
    "from aust_covid.calibration import get_all_priors\n",
    "from emutools.utils import load_param_info"
>>>>>>> 3da9b32b
   ]
  },
  {
   "cell_type": "code",
   "execution_count": null,
   "id": "a4a7c0ba",
   "metadata": {},
   "outputs": [],
   "source": [
<<<<<<< HEAD
    "PROJECT_PATHS = get_project_paths()\n",
    "PROJECT_PATHS"
   ]
  },
  {
   "cell_type": "code",
   "execution_count": null,
   "id": "1a9abfb2-1209-45f7-8e08-5d0a87b5e5e3",
   "metadata": {},
   "outputs": [],
   "source": [
    "all_priors = get_all_priors()\n",
    "param_info = load_param_info()\n",
    "priors_table = tabulate_priors(all_priors, param_info)\n",
    "priors_table"
=======
    "all_priors = get_all_priors()\n",
    "param_info = load_param_info()\n",
    "tabulate_priors(all_priors, param_info)"
>>>>>>> 3da9b32b
   ]
  },
  {
   "cell_type": "code",
   "execution_count": null,
   "id": "0c82636d-50a8-4221-ace2-ea59c5e52e81",
   "metadata": {},
   "outputs": [],
   "source": [
<<<<<<< HEAD
    "fig = plot_priors(all_priors, param_info['abbreviations'], 5, 100, 0.1, 0.99)\n",
    "fig"
   ]
  },
  {
   "cell_type": "code",
   "execution_count": null,
   "id": "913ad7ed-b269-4f49-9d91-9cf5ef5f0d08",
   "metadata": {},
   "outputs": [],
   "source": [
    "app_doc = StandardTexDoc(PROJECT_PATHS[\"SUPPLEMENT_PATH\"], 'priors', 'Priors', 'austcovid')\n",
    "get_priors(True, param_info['abbreviations'], app_doc)\n",
    "caption = 'Parameters implemented in calibration code are given. ' \\\n",
    "    'Note that the values for several of these were generated ' \\\n",
    "    'through algorithms that aimed to approximate epidemiological user-specified ' \\\n",
    "    'plausible ranges. '\n",
    "app_doc.include_table(priors_table, 'priors_table', 'Priors', section='Calibration methods', subsection='Priors', col_splits=[0.25] * 4, caption=caption)\n",
    "caption = 'Illustrations of prior distributions implemented in calibration algorithm.'\n",
    "add_image_to_doc(fig, 'prior_distributions', 'svg', caption, app_doc, 'Calibration methods')\n",
    "app_doc.write_doc()"
=======
    "plot_priors(all_priors, param_info['abbreviations'], 5, 100, 0.1, 0.99)"
>>>>>>> 3da9b32b
   ]
  }
 ],
 "metadata": {
  "kernelspec": {
   "display_name": "Python 3 (ipykernel)",
   "language": "python",
   "name": "python3"
  },
  "language_info": {
   "codemirror_mode": {
    "name": "ipython",
    "version": 3
   },
   "file_extension": ".py",
   "mimetype": "text/x-python",
   "name": "python",
   "nbconvert_exporter": "python",
   "pygments_lexer": "ipython3",
   "version": "3.10.14"
  }
 },
 "nbformat": 4,
 "nbformat_minor": 5
}<|MERGE_RESOLUTION|>--- conflicted
+++ resolved
@@ -1,151 +1,68 @@
 {
- "cells": [
-  {
-   "cell_type": "markdown",
-   "id": "340fff55-8070-4059-a2eb-5da0bc258198",
-   "metadata": {},
-   "source": [
-    "## Priors\n",
-<<<<<<< HEAD
-    "Illustrate priors used in calibration.\n",
-    "\n",
-    "### Running over Colab\n",
-    "Uncomment the commands in the following cell to install in Colab.\n",
-    "Once completed, click the 'Restart runtime' button that will appear to restart the Colab environment and then proceed to the following cells.\n",
-    "\n",
-    "### Generating documentation\n",
-    "Running the final cell will take several minutes and will generate the corresponding PDF documentation.\n",
-    "This can be downloaded from the Files section of the sidebar."
-   ]
-  },
-  {
-   "cell_type": "code",
-   "execution_count": null,
-   "id": "f4a94855-24d4-48de-afae-61241857c8a7",
-   "metadata": {},
-   "outputs": [],
-   "source": [
-    "from emutools.calibration import plot_priors, tabulate_priors\n",
-    "from aust_covid.constants import set_project_base_path, get_project_paths\n",
-    "from aust_covid.calibration import get_priors, get_all_priors\n",
-    "from emutools.tex import StandardTexDoc, add_image_to_doc\n",
-    "from emutools.utils import load_param_info"
-   ]
-  },
-  {
-   "cell_type": "code",
-   "execution_count": null,
-   "id": "1485a1d9",
-   "metadata": {},
-   "outputs": [],
-   "source": [
-    "from pathlib import Path"
-=======
-    "Illustrate the priors used in calibration."
->>>>>>> 3da9b32b
-   ]
-  },
-  {
-   "cell_type": "code",
-   "execution_count": null,
-   "id": "79f558b0",
-   "metadata": {},
-   "outputs": [],
-   "source": [
-<<<<<<< HEAD
-    "# Set the project base path to one layer up from the notebooks\n",
-    "set_project_base_path(Path(\"../\").resolve())"
-=======
-    "from emutools.calibration import plot_priors, tabulate_priors\n",
-    "from aust_covid.calibration import get_all_priors\n",
-    "from emutools.utils import load_param_info"
->>>>>>> 3da9b32b
-   ]
-  },
-  {
-   "cell_type": "code",
-   "execution_count": null,
-   "id": "a4a7c0ba",
-   "metadata": {},
-   "outputs": [],
-   "source": [
-<<<<<<< HEAD
-    "PROJECT_PATHS = get_project_paths()\n",
-    "PROJECT_PATHS"
-   ]
-  },
-  {
-   "cell_type": "code",
-   "execution_count": null,
-   "id": "1a9abfb2-1209-45f7-8e08-5d0a87b5e5e3",
-   "metadata": {},
-   "outputs": [],
-   "source": [
-    "all_priors = get_all_priors()\n",
-    "param_info = load_param_info()\n",
-    "priors_table = tabulate_priors(all_priors, param_info)\n",
-    "priors_table"
-=======
-    "all_priors = get_all_priors()\n",
-    "param_info = load_param_info()\n",
-    "tabulate_priors(all_priors, param_info)"
->>>>>>> 3da9b32b
-   ]
-  },
-  {
-   "cell_type": "code",
-   "execution_count": null,
-   "id": "0c82636d-50a8-4221-ace2-ea59c5e52e81",
-   "metadata": {},
-   "outputs": [],
-   "source": [
-<<<<<<< HEAD
-    "fig = plot_priors(all_priors, param_info['abbreviations'], 5, 100, 0.1, 0.99)\n",
-    "fig"
-   ]
-  },
-  {
-   "cell_type": "code",
-   "execution_count": null,
-   "id": "913ad7ed-b269-4f49-9d91-9cf5ef5f0d08",
-   "metadata": {},
-   "outputs": [],
-   "source": [
-    "app_doc = StandardTexDoc(PROJECT_PATHS[\"SUPPLEMENT_PATH\"], 'priors', 'Priors', 'austcovid')\n",
-    "get_priors(True, param_info['abbreviations'], app_doc)\n",
-    "caption = 'Parameters implemented in calibration code are given. ' \\\n",
-    "    'Note that the values for several of these were generated ' \\\n",
-    "    'through algorithms that aimed to approximate epidemiological user-specified ' \\\n",
-    "    'plausible ranges. '\n",
-    "app_doc.include_table(priors_table, 'priors_table', 'Priors', section='Calibration methods', subsection='Priors', col_splits=[0.25] * 4, caption=caption)\n",
-    "caption = 'Illustrations of prior distributions implemented in calibration algorithm.'\n",
-    "add_image_to_doc(fig, 'prior_distributions', 'svg', caption, app_doc, 'Calibration methods')\n",
-    "app_doc.write_doc()"
-=======
-    "plot_priors(all_priors, param_info['abbreviations'], 5, 100, 0.1, 0.99)"
->>>>>>> 3da9b32b
-   ]
-  }
- ],
- "metadata": {
-  "kernelspec": {
-   "display_name": "Python 3 (ipykernel)",
-   "language": "python",
-   "name": "python3"
-  },
-  "language_info": {
-   "codemirror_mode": {
-    "name": "ipython",
-    "version": 3
-   },
-   "file_extension": ".py",
-   "mimetype": "text/x-python",
-   "name": "python",
-   "nbconvert_exporter": "python",
-   "pygments_lexer": "ipython3",
-   "version": "3.10.14"
-  }
- },
- "nbformat": 4,
- "nbformat_minor": 5
+    "cells": [
+        {
+            "cell_type": "markdown",
+            "id": "340fff55-8070-4059-a2eb-5da0bc258198",
+            "metadata": {},
+            "source": [
+                "## Priors\n",
+                "Illustrate the priors used in calibration."
+            ]
+        },
+        {
+            "cell_type": "code",
+            "execution_count": null,
+            "id": "a4a7c0ba",
+            "metadata": {},
+            "outputs": [],
+            "source": [
+                "from emutools.calibration import plot_priors, tabulate_priors\n",
+                "from aust_covid.calibration import get_all_priors\n",
+                "from emutools.utils import load_param_info"
+            ]
+        },
+        {
+            "cell_type": "code",
+            "execution_count": null,
+            "id": "1a9abfb2-1209-45f7-8e08-5d0a87b5e5e3",
+            "metadata": {},
+            "outputs": [],
+            "source": [
+                "all_priors = get_all_priors()\n",
+                "param_info = load_param_info()\n",
+                "tabulate_priors(all_priors, param_info)"
+            ]
+        },
+        {
+            "cell_type": "code",
+            "execution_count": null,
+            "id": "0c82636d-50a8-4221-ace2-ea59c5e52e81",
+            "metadata": {},
+            "outputs": [],
+            "source": [
+                "plot_priors(all_priors, param_info['abbreviations'], 5, 100, 0.1, 0.99)"
+            ]
+        }
+    ],
+    "metadata": {
+        "kernelspec": {
+            "display_name": "Python 3 (ipykernel)",
+            "language": "python",
+            "name": "python3"
+        },
+        "language_info": {
+            "codemirror_mode": {
+                "name": "ipython",
+                "version": 3
+            },
+            "file_extension": ".py",
+            "mimetype": "text/x-python",
+            "name": "python",
+            "nbconvert_exporter": "python",
+            "pygments_lexer": "ipython3",
+            "version": "3.10.14"
+        }
+    },
+    "nbformat": 4,
+    "nbformat_minor": 5
 }