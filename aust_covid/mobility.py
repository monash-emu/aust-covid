import pandas as pd
import numpy as np
from typing import Dict

from summer2.parameters import Function
from summer2.utils import Epoch
from summer2.functions.time import get_linear_interpolation_function as linear_interp

from aust_covid.inputs import load_raw_pop_data, get_raw_state_mobility
from emutools.tex import StandardTexDoc
<<<<<<< HEAD
from .constants import MOBILITY_MAP, MOBILITY_AVERAGE_WINDOW, CHANGE_STR
=======
from aust_covid.constants import MOBILITY_MAP, MOBILITY_AVERAGE_WINDOW, CHANGE_STR
>>>>>>> 3da9b32b


def get_non_wa_mob_averages(
    state_data: pd.DataFrame, 
    mob_locs: set, 
    jurisdictions: set,
    tex_doc: StandardTexDoc,
    cross_ref: bool=True,
) -> pd.DataFrame:
    """Calculate the weighted averages for the mobility estimates in the 
    states other than Western Australia.

    Args:
        state_data: Google data for all states
        mob_locs: Google mobility locations
        jurisdictions: Australian jurisdictions (states and territories)
        cross_ref: Whether to include cross references in the document

    Returns:
        Weighted averages for non-WA jurisdictions
    """
    fig_ref = ' (Figure \\ref{input_population})' if cross_ref else ''
    description = 'Values for Western Australia were extracted separately from the pooled data, ' \
        'while the data for the remaining states were linked to the same population size ' \
        f'data as used to set the compartment sizes for the model{fig_ref}. ' \
        'These population values were then used as weights to calculate weighted national averages ' \
        "for population mobility by each Google `location' " \
        f'({", ".join([i.replace("_percent_change_from_baseline", "").replace("_", " ") for i in mob_locs])}).\n\n'
    tex_doc.add_line(description, section='Mobility extension', subsection='Data processing')
    non_wa_data = state_data.copy().loc[state_data['sub_region_1'] != 'Western Australia']

    # Add state population totals to dataframe
    state_pop_totals = load_raw_pop_data('31010do002_202206.xlsx').sum()
    for juris in jurisdictions:
        non_wa_data.loc[non_wa_data['sub_region_1'] == juris, 'weights'] = state_pop_totals[juris]

    # Calculate weighted averages
    state_averages = pd.DataFrame(columns=mob_locs)
    for mob_loc in mob_locs:
        state_averages[mob_loc] = non_wa_data.groupby(non_wa_data.index).apply(
            lambda x: np.average(x[mob_loc], weights=x['weights']),
        )
    return state_averages


def get_relative_mobility(
    mobility_df: pd.DataFrame,
) -> pd.DataFrame:
    """Google mobility values are provided as percentage change relative to baseline.
    However, we need mobility value relative to baseline estimate.

    Args:
        mobility_df: Data with values in original units

    Returns:
        Converted data
    """
    mobility_df.columns = [c.replace(CHANGE_STR, '') for c in mobility_df.columns]
    return 1.0 + mobility_df * 1e-2


def map_mobility_locations(
    wa_relmob: pd.DataFrame, 
    non_wa_relmob: pd.DataFrame, 
    tex_doc: StandardTexDoc,
    cross_ref: bool=True,
) -> pd.DataFrame:
    """
    Map mobility estimated values to model locations.

    Args:
        wa_relmob: Western Australia relative mobility
        non_wa_relmob: Rest of Australia relative mobility

    Returns:
        Mobility functions for use in the model
    """
    table_ref = 'the mapping algorithm displayed in Table \\ref{mob_map}' if cross_ref else 'a mapping algorithm'
    description = f'Next, we used {table_ref} to map ' \
        "from Google's reported `locations' to the contact locations of the model's mixing matrix. "
    tex_doc.add_line(description, section='Mobility extension', subsection='Data processing')

    patch_data = {'wa': wa_relmob, 'non_wa': non_wa_relmob}
    model_mob = pd.DataFrame(columns=pd.MultiIndex.from_product([patch_data.keys(), MOBILITY_MAP.keys()]))
    for patch, p_data in patch_data.items():
        for mob_loc, mob_map in MOBILITY_MAP.items():
            data = p_data.assign(**mob_map).mul(p_data).sum(1)
            model_mob.loc[:, (patch, mob_loc)] = data
    return model_mob


def get_processed_mobility_data(
    tex_doc: StandardTexDoc,
    cross_ref: bool=True,
) -> pd.DataFrame:
    """Convert Google mobility data from raw form to form needed by model.

    Args:
        tex_doc: Documentation object
        cross_ref: Pass argument through to get_raw_state_mobility

    Returns:
        The processed mobility data
    """
    state_data, jurisdictions, mob_locs = get_raw_state_mobility(tex_doc, cross_ref)
    wa_data = state_data.loc[state_data['sub_region_1'] == 'Western Australia', mob_locs]
    state_averages = get_non_wa_mob_averages(state_data, mob_locs, jurisdictions, tex_doc, cross_ref)

    description = 'Values were then converted from the reported percentage ' \
        'change from baseline to the proportional change relative to baseline, ' \
        'to obtain contact scaling factors. '
    tex_doc.add_line(description, section='Mobility extension', subsection='Data processing')

    non_wa_relmob = get_relative_mobility(state_averages)
    wa_relmob = get_relative_mobility(wa_data)
    for location in MOBILITY_MAP:
        if sum(MOBILITY_MAP[location].values()) != 1.0:
            raise ValueError(f'Mobility mapping does not sum to one for {location}')
    processed_mob = map_mobility_locations(wa_relmob, non_wa_relmob, tex_doc, cross_ref)

    description = f'Next, we took the {MOBILITY_AVERAGE_WINDOW}-day moving average to smooth the ' \
        'often abrupt shifts in mobility, including with weekend and public holidays. '
    tex_doc.add_line(description, section='Mobility extension', subsection='Data processing')

    smoothed_mob = processed_mob.rolling(MOBILITY_AVERAGE_WINDOW).mean().dropna()

    fig_ref = 'These sequentially processed functions of time are illustrated in Figure \\ref{processed_mobility}. ' if cross_ref else ''
    description = 'Last, we squared the relative variations in mobility to account for ' \
        'the effect of reductions in visits to specific locations for both the infector ' \
        f'and the infectee of the modelled social contacts. {fig_ref}'
    tex_doc.add_line(description, section='Mobility extension', subsection='Data processing')

    squared_mob = smoothed_mob ** 2.0
    return squared_mob


def get_interp_funcs_from_mobility(
    mob_values: pd.DataFrame, 
    epoch: Epoch,
) -> Dict[str, Dict[str, Function]]:
    """
    Get summer-ready interpolated functions from mobility data.

    Args:
        mob_values: Mobility values by patch and contact location
        epoch: Model's epoch

    Returns:
        Nested dictionary of the interpolated functions
    """
    interp_funcs = {state: {} for state in mob_values.columns.get_level_values(0)}
    for state, mob_loc in mob_values.columns:
        interp_funcs[state][mob_loc] = linear_interp(epoch.dti_to_index(mob_values.index), mob_values[state, mob_loc].to_numpy())
    return interp_funcs


def get_dynamic_matrix(
    matrices: Dict[str, np.array], 
    mob_funcs: Function, 
    wa_prop_func: Function,
) -> np.array:
    """
    Construct dynamic matrix from scaling values by patch.

    Args:
        matrices: Unadjusted mixing matrices
        mob_funcs: Scaling functions by patch and contact location
        wa_prop_func: Scaling function for re-opening of WA

    Returns:
        Function to represent the scaling of the matrices with time-varying mobility
    """
    working_matrix = matrices['home'] + matrices['school']
    for location in ['other_locations', 'work']:
        for patch in ['wa', 'non_wa']:
            prop = wa_prop_func if patch == 'wa' else 1.0 - wa_prop_func
            working_matrix += matrices[location] * mob_funcs[patch][location] * prop
    return working_matrix<|MERGE_RESOLUTION|>--- conflicted
+++ resolved
@@ -8,21 +8,17 @@
 
 from aust_covid.inputs import load_raw_pop_data, get_raw_state_mobility
 from emutools.tex import StandardTexDoc
-<<<<<<< HEAD
 from .constants import MOBILITY_MAP, MOBILITY_AVERAGE_WINDOW, CHANGE_STR
-=======
-from aust_covid.constants import MOBILITY_MAP, MOBILITY_AVERAGE_WINDOW, CHANGE_STR
->>>>>>> 3da9b32b
 
 
 def get_non_wa_mob_averages(
-    state_data: pd.DataFrame, 
-    mob_locs: set, 
+    state_data: pd.DataFrame,
+    mob_locs: set,
     jurisdictions: set,
     tex_doc: StandardTexDoc,
-    cross_ref: bool=True,
-) -> pd.DataFrame:
-    """Calculate the weighted averages for the mobility estimates in the 
+    cross_ref: bool = True,
+) -> pd.DataFrame:
+    """Calculate the weighted averages for the mobility estimates in the
     states other than Western Australia.
 
     Args:
@@ -34,26 +30,28 @@
     Returns:
         Weighted averages for non-WA jurisdictions
     """
-    fig_ref = ' (Figure \\ref{input_population})' if cross_ref else ''
-    description = 'Values for Western Australia were extracted separately from the pooled data, ' \
-        'while the data for the remaining states were linked to the same population size ' \
-        f'data as used to set the compartment sizes for the model{fig_ref}. ' \
-        'These population values were then used as weights to calculate weighted national averages ' \
-        "for population mobility by each Google `location' " \
+    fig_ref = " (Figure \\ref{input_population})" if cross_ref else ""
+    description = (
+        "Values for Western Australia were extracted separately from the pooled data, "
+        "while the data for the remaining states were linked to the same population size "
+        f"data as used to set the compartment sizes for the model{fig_ref}. "
+        "These population values were then used as weights to calculate weighted national averages "
+        "for population mobility by each Google `location' "
         f'({", ".join([i.replace("_percent_change_from_baseline", "").replace("_", " ") for i in mob_locs])}).\n\n'
-    tex_doc.add_line(description, section='Mobility extension', subsection='Data processing')
-    non_wa_data = state_data.copy().loc[state_data['sub_region_1'] != 'Western Australia']
+    )
+    tex_doc.add_line(description, section="Mobility extension", subsection="Data processing")
+    non_wa_data = state_data.copy().loc[state_data["sub_region_1"] != "Western Australia"]
 
     # Add state population totals to dataframe
-    state_pop_totals = load_raw_pop_data('31010do002_202206.xlsx').sum()
+    state_pop_totals = load_raw_pop_data("31010do002_202206.xlsx").sum()
     for juris in jurisdictions:
-        non_wa_data.loc[non_wa_data['sub_region_1'] == juris, 'weights'] = state_pop_totals[juris]
+        non_wa_data.loc[non_wa_data["sub_region_1"] == juris, "weights"] = state_pop_totals[juris]
 
     # Calculate weighted averages
     state_averages = pd.DataFrame(columns=mob_locs)
     for mob_loc in mob_locs:
         state_averages[mob_loc] = non_wa_data.groupby(non_wa_data.index).apply(
-            lambda x: np.average(x[mob_loc], weights=x['weights']),
+            lambda x: np.average(x[mob_loc], weights=x["weights"]),
         )
     return state_averages
 
@@ -70,15 +68,15 @@
     Returns:
         Converted data
     """
-    mobility_df.columns = [c.replace(CHANGE_STR, '') for c in mobility_df.columns]
+    mobility_df.columns = [c.replace(CHANGE_STR, "") for c in mobility_df.columns]
     return 1.0 + mobility_df * 1e-2
 
 
 def map_mobility_locations(
-    wa_relmob: pd.DataFrame, 
-    non_wa_relmob: pd.DataFrame, 
+    wa_relmob: pd.DataFrame,
+    non_wa_relmob: pd.DataFrame,
     tex_doc: StandardTexDoc,
-    cross_ref: bool=True,
+    cross_ref: bool = True,
 ) -> pd.DataFrame:
     """
     Map mobility estimated values to model locations.
@@ -90,13 +88,21 @@
     Returns:
         Mobility functions for use in the model
     """
-    table_ref = 'the mapping algorithm displayed in Table \\ref{mob_map}' if cross_ref else 'a mapping algorithm'
-    description = f'Next, we used {table_ref} to map ' \
+    table_ref = (
+        "the mapping algorithm displayed in Table \\ref{mob_map}"
+        if cross_ref
+        else "a mapping algorithm"
+    )
+    description = (
+        f"Next, we used {table_ref} to map "
         "from Google's reported `locations' to the contact locations of the model's mixing matrix. "
-    tex_doc.add_line(description, section='Mobility extension', subsection='Data processing')
-
-    patch_data = {'wa': wa_relmob, 'non_wa': non_wa_relmob}
-    model_mob = pd.DataFrame(columns=pd.MultiIndex.from_product([patch_data.keys(), MOBILITY_MAP.keys()]))
+    )
+    tex_doc.add_line(description, section="Mobility extension", subsection="Data processing")
+
+    patch_data = {"wa": wa_relmob, "non_wa": non_wa_relmob}
+    model_mob = pd.DataFrame(
+        columns=pd.MultiIndex.from_product([patch_data.keys(), MOBILITY_MAP.keys()])
+    )
     for patch, p_data in patch_data.items():
         for mob_loc, mob_map in MOBILITY_MAP.items():
             data = p_data.assign(**mob_map).mul(p_data).sum(1)
@@ -106,7 +112,7 @@
 
 def get_processed_mobility_data(
     tex_doc: StandardTexDoc,
-    cross_ref: bool=True,
+    cross_ref: bool = True,
 ) -> pd.DataFrame:
     """Convert Google mobility data from raw form to form needed by model.
 
@@ -118,39 +124,51 @@
         The processed mobility data
     """
     state_data, jurisdictions, mob_locs = get_raw_state_mobility(tex_doc, cross_ref)
-    wa_data = state_data.loc[state_data['sub_region_1'] == 'Western Australia', mob_locs]
-    state_averages = get_non_wa_mob_averages(state_data, mob_locs, jurisdictions, tex_doc, cross_ref)
-
-    description = 'Values were then converted from the reported percentage ' \
-        'change from baseline to the proportional change relative to baseline, ' \
-        'to obtain contact scaling factors. '
-    tex_doc.add_line(description, section='Mobility extension', subsection='Data processing')
+    wa_data = state_data.loc[state_data["sub_region_1"] == "Western Australia", mob_locs]
+    state_averages = get_non_wa_mob_averages(
+        state_data, mob_locs, jurisdictions, tex_doc, cross_ref
+    )
+
+    description = (
+        "Values were then converted from the reported percentage "
+        "change from baseline to the proportional change relative to baseline, "
+        "to obtain contact scaling factors. "
+    )
+    tex_doc.add_line(description, section="Mobility extension", subsection="Data processing")
 
     non_wa_relmob = get_relative_mobility(state_averages)
     wa_relmob = get_relative_mobility(wa_data)
     for location in MOBILITY_MAP:
         if sum(MOBILITY_MAP[location].values()) != 1.0:
-            raise ValueError(f'Mobility mapping does not sum to one for {location}')
+            raise ValueError(f"Mobility mapping does not sum to one for {location}")
     processed_mob = map_mobility_locations(wa_relmob, non_wa_relmob, tex_doc, cross_ref)
 
-    description = f'Next, we took the {MOBILITY_AVERAGE_WINDOW}-day moving average to smooth the ' \
-        'often abrupt shifts in mobility, including with weekend and public holidays. '
-    tex_doc.add_line(description, section='Mobility extension', subsection='Data processing')
+    description = (
+        f"Next, we took the {MOBILITY_AVERAGE_WINDOW}-day moving average to smooth the "
+        "often abrupt shifts in mobility, including with weekend and public holidays. "
+    )
+    tex_doc.add_line(description, section="Mobility extension", subsection="Data processing")
 
     smoothed_mob = processed_mob.rolling(MOBILITY_AVERAGE_WINDOW).mean().dropna()
 
-    fig_ref = 'These sequentially processed functions of time are illustrated in Figure \\ref{processed_mobility}. ' if cross_ref else ''
-    description = 'Last, we squared the relative variations in mobility to account for ' \
-        'the effect of reductions in visits to specific locations for both the infector ' \
-        f'and the infectee of the modelled social contacts. {fig_ref}'
-    tex_doc.add_line(description, section='Mobility extension', subsection='Data processing')
-
-    squared_mob = smoothed_mob ** 2.0
+    fig_ref = (
+        "These sequentially processed functions of time are illustrated in Figure \\ref{processed_mobility}. "
+        if cross_ref
+        else ""
+    )
+    description = (
+        "Last, we squared the relative variations in mobility to account for "
+        "the effect of reductions in visits to specific locations for both the infector "
+        f"and the infectee of the modelled social contacts. {fig_ref}"
+    )
+    tex_doc.add_line(description, section="Mobility extension", subsection="Data processing")
+
+    squared_mob = smoothed_mob**2.0
     return squared_mob
 
 
 def get_interp_funcs_from_mobility(
-    mob_values: pd.DataFrame, 
+    mob_values: pd.DataFrame,
     epoch: Epoch,
 ) -> Dict[str, Dict[str, Function]]:
     """
@@ -165,13 +183,15 @@
     """
     interp_funcs = {state: {} for state in mob_values.columns.get_level_values(0)}
     for state, mob_loc in mob_values.columns:
-        interp_funcs[state][mob_loc] = linear_interp(epoch.dti_to_index(mob_values.index), mob_values[state, mob_loc].to_numpy())
+        interp_funcs[state][mob_loc] = linear_interp(
+            epoch.dti_to_index(mob_values.index), mob_values[state, mob_loc].to_numpy()
+        )
     return interp_funcs
 
 
 def get_dynamic_matrix(
-    matrices: Dict[str, np.array], 
-    mob_funcs: Function, 
+    matrices: Dict[str, np.array],
+    mob_funcs: Function,
     wa_prop_func: Function,
 ) -> np.array:
     """
@@ -185,9 +205,9 @@
     Returns:
         Function to represent the scaling of the matrices with time-varying mobility
     """
-    working_matrix = matrices['home'] + matrices['school']
-    for location in ['other_locations', 'work']:
-        for patch in ['wa', 'non_wa']:
-            prop = wa_prop_func if patch == 'wa' else 1.0 - wa_prop_func
+    working_matrix = matrices["home"] + matrices["school"]
+    for location in ["other_locations", "work"]:
+        for patch in ["wa", "non_wa"]:
+            prop = wa_prop_func if patch == "wa" else 1.0 - wa_prop_func
             working_matrix += matrices[location] * mob_funcs[patch][location] * prop
     return working_matrix