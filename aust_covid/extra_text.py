--- conflicted
+++ resolved
@@ -1,157 +1,184 @@
 from emutools.tex import TexDoc
-<<<<<<< HEAD
 from .constants import RUN_IDS, PRIMARY_ANALYSIS, BURN_IN, OPTI_DRAWS, ANALYSIS_FEATURES
-=======
 from aust_covid.constants import RUN_IDS, PRIMARY_ANALYSIS, BURN_IN, OPTI_DRAWS, ANALYSIS_FEATURES
->>>>>>> 3da9b32b
 
 
 def add_intro_blurb_to_tex(tex_doc: TexDoc):
-    description = 'The following document describes the methods used in our analyses ' \
-        'of the 2022 SARS-CoV-2 epidemic in Australia. ' \
-        f'We constructed {len(RUN_IDS)} alternative dynamic transmission models ' \
-        'based around the same core features. ' \
-        f"These are named `{', '.join(RUN_IDS.keys())}' and were all based on the features " \
-        'described in Sections \\ref{base_compartmental_structure}, \\ref{population}, ' \
-        '\\ref{stratification}, \\ref{reinfection}, \\ref{mixing}. ' \
-        f'Two of the models ({", ".join([analysis for analysis, feature in ANALYSIS_FEATURES.items() if feature["mob"]])}) ' \
-        'incorporated additional structure to capture time-varying ' \
-        'mobility \\ref{mobility_extension}, while two incorporated additional structure for time-varying ' \
-        f'vaccination effects {", ".join([analysis for analysis, feature in ANALYSIS_FEATURES.items() if feature["vacc"]])} \\ref{{vaccination_extension}}, ' \
-        'such that these additional features are applied factorially ' \
-        'to the base model structure (therefore including one model with neither extension).\n\n' \
-        'Each of the four alternative modelling approaches were then calibrated to the ' \
-        'same target data for the 2022 Australian COVID-19 epidemic (see Section \\ref{targets}). ' \
-        'The calibration algorithms were also harmonised to the greatest extent possible (see Section \\ref{calibration_methods}), ' \
-        'although the two analysis approaches that included structure for vaccination ' \
-        'required a different parameter to be substituted for the parameters used ' \
-        'in the analyses not incorporating this structure (as described below). ' \
-        'These four approaches were then compared with regards to their fit to ' \
-        "the target data, with the `mob' analysis (with structure for mobility " \
-        'but not for vaccination) found to achieve the highest likelihood. ' \
-        f"As a result, this approach to analysis was selected as " \
-        'the primary analysis (see Section \\ref{analysis_comparison})). ' \
-        'This approach was used for the further analyses, ' \
-        'including parameter inference (e.g. Section \\ref{calibration_results}). '
-    tex_doc.add_line(description, 'Approach to analyses')
+    description = (
+        "The following document describes the methods used in our analyses "
+        "of the 2022 SARS-CoV-2 epidemic in Australia. "
+        f"We constructed {len(RUN_IDS)} alternative dynamic transmission models "
+        "based around the same core features. "
+        f"These are named `{', '.join(RUN_IDS.keys())}' and were all based on the features "
+        "described in Sections \\ref{base_compartmental_structure}, \\ref{population}, "
+        "\\ref{stratification}, \\ref{reinfection}, \\ref{mixing}. "
+        f'Two of the models ({", ".join([analysis for analysis, feature in ANALYSIS_FEATURES.items() if feature["mob"]])}) '
+        "incorporated additional structure to capture time-varying "
+        "mobility \\ref{mobility_extension}, while two incorporated additional structure for time-varying "
+        f'vaccination effects {", ".join([analysis for analysis, feature in ANALYSIS_FEATURES.items() if feature["vacc"]])} \\ref{{vaccination_extension}}, '
+        "such that these additional features are applied factorially "
+        "to the base model structure (therefore including one model with neither extension).\n\n"
+        "Each of the four alternative modelling approaches were then calibrated to the "
+        "same target data for the 2022 Australian COVID-19 epidemic (see Section \\ref{targets}). "
+        "The calibration algorithms were also harmonised to the greatest extent possible (see Section \\ref{calibration_methods}), "
+        "although the two analysis approaches that included structure for vaccination "
+        "required a different parameter to be substituted for the parameters used "
+        "in the analyses not incorporating this structure (as described below). "
+        "These four approaches were then compared with regards to their fit to "
+        "the target data, with the `mob' analysis (with structure for mobility "
+        "but not for vaccination) found to achieve the highest likelihood. "
+        f"As a result, this approach to analysis was selected as "
+        "the primary analysis (see Section \\ref{analysis_comparison})). "
+        "This approach was used for the further analyses, "
+        "including parameter inference (e.g. Section \\ref{calibration_results}). "
+    )
+    tex_doc.add_line(description, "Approach to analyses")
 
 
 def add_model_structure_blurb_to_tex(tex_doc: TexDoc):
-    description = 'This section describes the model features that were common to the model ' \
-        'used for all four analyses. '
-    tex_doc.add_line(description, 'Base compartmental structure')
+    description = (
+        "This section describes the model features that were common to the model "
+        "used for all four analyses. "
+    )
+    tex_doc.add_line(description, "Base compartmental structure")
 
 
-def add_parameters_blurb_to_tex(tex_doc: TexDoc, cross_ref: bool=True):
-    calib_ref = ' (See Section \\ref{calibrated_dispersion_parameters})' if cross_ref else ''
-    prior_ref = 'Calibration priors are identified in the parameters table and illustrated in detail in Section \\ref{priors}. ' if cross_ref else ''
-    description = 'All epidemiologial parameters, including those used in the calibration algorithm ' \
-        'are presented in Table \\ref{params}. In addition to these epidemiological parameters, ' \
-        'the dispersion parameter for the negative binomial distribution used when calculating ' \
-        'the case time-series and death time-series contributions to the likelihood ' \
-        f'were included in our calibration algorithm {calib_ref}. ' \
-        'The approach to estimating the age-specific infection fatality rate for each ' \
-        'modelled age group is described in \\ref{infection_fatality_rates}. ' \
-        'All epidemiologically significant model parameters were included as priors ' \
-        f'in our calibration algorithm.{prior_ref} '
-    tex_doc.add_line(description, 'Parameters')
+def add_parameters_blurb_to_tex(tex_doc: TexDoc, cross_ref: bool = True):
+    calib_ref = " (See Section \\ref{calibrated_dispersion_parameters})" if cross_ref else ""
+    prior_ref = (
+        "Calibration priors are identified in the parameters table and illustrated in detail in Section \\ref{priors}. "
+        if cross_ref
+        else ""
+    )
+    description = (
+        "All epidemiologial parameters, including those used in the calibration algorithm "
+        "are presented in Table \\ref{params}. In addition to these epidemiological parameters, "
+        "the dispersion parameter for the negative binomial distribution used when calculating "
+        "the case time-series and death time-series contributions to the likelihood "
+        f"were included in our calibration algorithm {calib_ref}. "
+        "The approach to estimating the age-specific infection fatality rate for each "
+        "modelled age group is described in \\ref{infection_fatality_rates}. "
+        "All epidemiologically significant model parameters were included as priors "
+        f"in our calibration algorithm.{prior_ref} "
+    )
+    tex_doc.add_line(description, "Parameters")
 
 
-def add_likelihood_blurb_to_tex(tex_doc: TexDoc, cross_ref: bool=True, fig_ref: bool=True):
-    target_ref = 'Section \\ref{targets})' if cross_ref else 'the Targets section'
-    fig_ref = '\\ref{case_ranges}, \\ref{death_ranges} and \\ref{seropos_ranges}' if fig_ref else 'presented elsewhere'
-    like_ref = ' (See Figure \\ref{like_comparison})' if cross_ref else ''
-    description = 'We compared our four candidate analyses according to their goodness ' \
-        f'of fit to the targets data (described under {target_ref}. ' \
-        'The fit of all four of the models to the target data was considered adequate, ' \
-        f"but the likelihood of the `{PRIMARY_ANALYSIS}' analysis was slightly higher than " \
-        'that of the other three approaches, with the inclusion of the mobility structure ' \
-        f"appearing to improve the calibration algorithm's fit to targets{like_ref}. " \
-        f"For this reason, the `{PRIMARY_ANALYSIS}' analysis was considered as the primary analysis " \
-        'throughout the remaining sections. ' \
-        f'Figures {fig_ref} illustrate ' \
-        'the fit of each candidate model to the target data for ' \
-        'the notification, death and seropositive proportion respectively. '
-    tex_doc.add_line(description, 'Analysis comparison')
+def add_likelihood_blurb_to_tex(tex_doc: TexDoc, cross_ref: bool = True, fig_ref: bool = True):
+    target_ref = "Section \\ref{targets})" if cross_ref else "the Targets section"
+    fig_ref = (
+        "\\ref{case_ranges}, \\ref{death_ranges} and \\ref{seropos_ranges}"
+        if fig_ref
+        else "presented elsewhere"
+    )
+    like_ref = " (See Figure \\ref{like_comparison})" if cross_ref else ""
+    description = (
+        "We compared our four candidate analyses according to their goodness "
+        f"of fit to the targets data (described under {target_ref}. "
+        "The fit of all four of the models to the target data was considered adequate, "
+        f"but the likelihood of the `{PRIMARY_ANALYSIS}' analysis was slightly higher than "
+        "that of the other three approaches, with the inclusion of the mobility structure "
+        f"appearing to improve the calibration algorithm's fit to targets{like_ref}. "
+        f"For this reason, the `{PRIMARY_ANALYSIS}' analysis was considered as the primary analysis "
+        "throughout the remaining sections. "
+        f"Figures {fig_ref} illustrate "
+        "the fit of each candidate model to the target data for "
+        "the notification, death and seropositive proportion respectively. "
+    )
+    tex_doc.add_line(description, "Analysis comparison")
 
 
 def add_calibration_blurb_to_tex(tex_doc: TexDoc):
-    description = "We calibrated our epidemiological model using the `DE Metropolis(Z)' algorithm " \
-        'provided in the \\href{https://www.pymc.io/welcome.html}{PyMC} package for Bayesian inference.\n\n' \
-        'Prior to running the algorithm, we ran a short optimisation using ' \
-        "2-point differential evolution provided by Facebook Research's " \
-        '\\href{https://facebookresearch.github.io/nevergrad/}{nevergrad} library. ' \
-        'Initialisation of the optimisation algorithm was performed using Latin hypercube sampling ' \
-        'to select initial parameter values that were broadly dispersed across the ' \
-        f'multi-dimensional parameter space. The deliberately short optimisation algorithm of {OPTI_DRAWS} draws ' \
-        'was used to move the parameter sets from these dispersed starting positions towards ' \
-        'values with greater likelihood, but remained substantially dispersed from one-another. ' \
-        '\n\nWe then ran the calibration algorithm from these starting points for 10,000 draws ' \
-        'during the tuning phase, and for 50,000 draws during the calibration phase ' \
-        f'of the algorithm, discarding the first {str(int(BURN_IN / 1000))},000 draws as burn-in. ' \
-        'An identical and independent algorithm was applied for each of the four analysis approaches. '        
-    tex_doc.add_line(description, 'Calibration methods')
-    description = 'The metrics of the performance of our calibration algorithm are presented in ' \
-        'Table \\ref{calibration_metrics}. '
-    tex_doc.add_line(description, 'Calibration results', subsection='Calibration performance')
-    description = 'Parameter-specific chain traces with parameter and chain-specific posterior densities ' \
-        f"for the primary `{PRIMARY_ANALYSIS}' analysis " \
-        'are presented in Figures \\ref{trace_fig_1}, \\ref{trace_fig_2} and \\ref{trace_fig_3}. ' \
-        'These are used for the epidemiological interpretation of our results in the main manuscript. ' \
-        'Overall posterior densitites (pooled over calibration chains) compared against prior distributions are ' \
-        'presented in Figures \\ref{comp_fig_1} and \\ref{comp_fig_2}. '
-    tex_doc.add_line(description, 'Calibration results', subsection='Parameter inference')
+    description = (
+        "We calibrated our epidemiological model using the `DE Metropolis(Z)' algorithm "
+        "provided in the \\href{https://www.pymc.io/welcome.html}{PyMC} package for Bayesian inference.\n\n"
+        "Prior to running the algorithm, we ran a short optimisation using "
+        "2-point differential evolution provided by Facebook Research's "
+        "\\href{https://facebookresearch.github.io/nevergrad/}{nevergrad} library. "
+        "Initialisation of the optimisation algorithm was performed using Latin hypercube sampling "
+        "to select initial parameter values that were broadly dispersed across the "
+        f"multi-dimensional parameter space. The deliberately short optimisation algorithm of {OPTI_DRAWS} draws "
+        "was used to move the parameter sets from these dispersed starting positions towards "
+        "values with greater likelihood, but remained substantially dispersed from one-another. "
+        "\n\nWe then ran the calibration algorithm from these starting points for 10,000 draws "
+        "during the tuning phase, and for 50,000 draws during the calibration phase "
+        f"of the algorithm, discarding the first {str(int(BURN_IN / 1000))},000 draws as burn-in. "
+        "An identical and independent algorithm was applied for each of the four analysis approaches. "
+    )
+    tex_doc.add_line(description, "Calibration methods")
+    description = (
+        "The metrics of the performance of our calibration algorithm are presented in "
+        "Table \\ref{calibration_metrics}. "
+    )
+    tex_doc.add_line(description, "Calibration results", subsection="Calibration performance")
+    description = (
+        "Parameter-specific chain traces with parameter and chain-specific posterior densities "
+        f"for the primary `{PRIMARY_ANALYSIS}' analysis "
+        "are presented in Figures \\ref{trace_fig_1}, \\ref{trace_fig_2} and \\ref{trace_fig_3}. "
+        "These are used for the epidemiological interpretation of our results in the main manuscript. "
+        "Overall posterior densitites (pooled over calibration chains) compared against prior distributions are "
+        "presented in Figures \\ref{comp_fig_1} and \\ref{comp_fig_2}. "
+    )
+    tex_doc.add_line(description, "Calibration results", subsection="Parameter inference")
 
 
 def add_dispersion_blurb_to_tex(tex_doc: TexDoc):
-    description = 'Figure \\ref{dispersion_examples} provides an illustration of the effect of specific values of the calibrated dispersion ' \
-        'parameter used in the calibration algorithm to adjust the calculation of the contribution ' \
-        'to the likelihood from the notifications and deaths time series. '
-    tex_doc.add_line(description, 'Targets', subsection='Calibrated dispersion parameters')
+    description = (
+        "Figure \\ref{dispersion_examples} provides an illustration of the effect of specific values of the calibrated dispersion "
+        "parameter used in the calibration algorithm to adjust the calculation of the contribution "
+        "to the likelihood from the notifications and deaths time series. "
+    )
+    tex_doc.add_line(description, "Targets", subsection="Calibrated dispersion parameters")
 
 
 def add_mobility_blurb_to_tex(tex_doc: TexDoc):
-    description = 'The two scaling functions developed in the previous section were used to adjust ' \
-        'rates of contact over time in the two time-varying matrix locations. ' \
-        'These were summed with the two static locations to obtain the final matrix. ' \
-        'Examples of the final effect of the matrix scaling function on the dynamic ' \
-        'mixing matrices are presented in Figure \\ref{example_matrices}. '
-    tex_doc.add_line(description, 'Mobility extension', subsection='Application')
+    description = (
+        "The two scaling functions developed in the previous section were used to adjust "
+        "rates of contact over time in the two time-varying matrix locations. "
+        "These were summed with the two static locations to obtain the final matrix. "
+        "Examples of the final effect of the matrix scaling function on the dynamic "
+        "mixing matrices are presented in Figure \\ref{example_matrices}. "
+    )
+    tex_doc.add_line(description, "Mobility extension", subsection="Application")
 
 
 def add_vaccination_blurb_to_tex(tex_doc: TexDoc):
-    description = "Although Australia's population was relatively unexposed to SARS-CoV-2 " \
-        'infection and so had little natural immunity at the start of our simulation period, ' \
-        'the population had extensive vaccination-derived immunity across eligible age groups. ' \
-        'This is illustrated in Figure \\ref{full_vacc}, which shows that most age groups ' \
-        'had reached very high coverage with a second-dose of vaccine by early 2022. ' \
-        'As such, we considered that the continuing roll-out of second doses were ' \
-        'very unlikely to have substantially modified the epidemic, ' \
-        'particularly given the questionable impact of such vaccination programs on ' \
-        'onward transmission.\n\n' \
-        'We therefore considered programs that were rolled out over the course of 2022 ' \
-        'for their potential impact on transmission. ' \
-        'As shown in Figure \\ref{program_coverage}, we considered that the most likely ' \
-        'programs to have had an effect on transmission through 2022 were the fourth dose ' \
-        "`winter booster' program, and the primary course (completing second doses) " \
-        'program for children aged 5 to 11 years. ' \
-        'The heterogeneous immunity stratification of the base model was utilised to ' \
-        'consider the impact of these programs on community transmission, ' \
-        'as described in the following section. '
-    tex_doc.add_line(description, 'Vaccination extension', subsection='Rationale')
-    description = 'Using the various reporting streams from which the vaccination data ' \
-        'were derived (illustrated as different colours in Figure \\ref{program_coverage}), ' \
-        'we calculated the total number of persons vaccinated. ' \
-        'Next, we converted this to a proportion using the population denominators supplied ' \
-        'by the Commonwealth in the same dataset. ' \
-        'We then calculated the proportion of the population previously unvaccinated ' \
-        'under each of these programs and divided by the time interval over which this occurred ' \
-        'to calculate the rate at which these population groups ' \
-        'received vaccination (Figure \\ref{vacc_implement}). ' \
-        'These were then applied as unidirectional flows that transitioned persons from ' \
-        'the unvaccinated stratum to the vaccinated stratum. ' \
-        'For this extended model configuration, a third stratum was added to ' \
-        'the immunity stratification. ' \
-        'The reported coverage and coverage lagged by 14 days are compared against the ' \
-        'modelled population distribution across the three immunity strata in Figure \\ref{vaccination_distribution}. '
-    tex_doc.add_line(description, 'Vaccination extension', subsection='Application')+    description = (
+        "Although Australia's population was relatively unexposed to SARS-CoV-2 "
+        "infection and so had little natural immunity at the start of our simulation period, "
+        "the population had extensive vaccination-derived immunity across eligible age groups. "
+        "This is illustrated in Figure \\ref{full_vacc}, which shows that most age groups "
+        "had reached very high coverage with a second-dose of vaccine by early 2022. "
+        "As such, we considered that the continuing roll-out of second doses were "
+        "very unlikely to have substantially modified the epidemic, "
+        "particularly given the questionable impact of such vaccination programs on "
+        "onward transmission.\n\n"
+        "We therefore considered programs that were rolled out over the course of 2022 "
+        "for their potential impact on transmission. "
+        "As shown in Figure \\ref{program_coverage}, we considered that the most likely "
+        "programs to have had an effect on transmission through 2022 were the fourth dose "
+        "`winter booster' program, and the primary course (completing second doses) "
+        "program for children aged 5 to 11 years. "
+        "The heterogeneous immunity stratification of the base model was utilised to "
+        "consider the impact of these programs on community transmission, "
+        "as described in the following section. "
+    )
+    tex_doc.add_line(description, "Vaccination extension", subsection="Rationale")
+    description = (
+        "Using the various reporting streams from which the vaccination data "
+        "were derived (illustrated as different colours in Figure \\ref{program_coverage}), "
+        "we calculated the total number of persons vaccinated. "
+        "Next, we converted this to a proportion using the population denominators supplied "
+        "by the Commonwealth in the same dataset. "
+        "We then calculated the proportion of the population previously unvaccinated "
+        "under each of these programs and divided by the time interval over which this occurred "
+        "to calculate the rate at which these population groups "
+        "received vaccination (Figure \\ref{vacc_implement}). "
+        "These were then applied as unidirectional flows that transitioned persons from "
+        "the unvaccinated stratum to the vaccinated stratum. "
+        "For this extended model configuration, a third stratum was added to "
+        "the immunity stratification. "
+        "The reported coverage and coverage lagged by 14 days are compared against the "
+        "modelled population distribution across the three immunity strata in Figure \\ref{vaccination_distribution}. "
+    )
+    tex_doc.add_line(description, "Vaccination extension", subsection="Application")