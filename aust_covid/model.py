--- conflicted
+++ resolved
@@ -2,7 +2,8 @@
 import numpy as np
 import pandas as pd
 import plotly.express as px
-pd.options.plotting.backend = 'plotly'
+
+pd.options.plotting.backend = "plotly"
 from copy import copy
 from jax import numpy as jnp
 
@@ -12,16 +13,36 @@
 
 from emutools.tex import StandardTexDoc, get_tex_formatted_date, add_image_to_doc
 from emutools.utils import capture_kwargs, triangle_wave_func
-<<<<<<< HEAD
-from .constants import REFERENCE_DATE, ANALYSIS_START_DATE, ANALYSIS_END_DATE, WA_REOPEN_DATE, MATRIX_LOCATIONS
-from .constants import N_LATENT_COMPARTMENTS, AGE_STRATA, STRAIN_STRATA, INFECTION_PROCESSES, DATA_PATH
-=======
-from aust_covid.constants import REFERENCE_DATE, ANALYSIS_START_DATE, ANALYSIS_END_DATE, WA_REOPEN_DATE, MATRIX_LOCATIONS
-from aust_covid.constants import N_LATENT_COMPARTMENTS, AGE_STRATA, STRAIN_STRATA, INFECTION_PROCESSES, DATA_PATH
->>>>>>> 3da9b32b
+from .constants import (
+    REFERENCE_DATE,
+    ANALYSIS_START_DATE,
+    ANALYSIS_END_DATE,
+    WA_REOPEN_DATE,
+    MATRIX_LOCATIONS,
+)
+from .constants import (
+    N_LATENT_COMPARTMENTS,
+    AGE_STRATA,
+    STRAIN_STRATA,
+    INFECTION_PROCESSES,
+    DATA_PATH,
+)
 from aust_covid.inputs import load_pop_data, load_uk_pop_data, get_base_vacc_data
-from aust_covid.tracking import track_incidence, track_notifications, track_deaths, track_adult_seroprev, track_strain_prop, track_reproduction_number, track_immune_prop, track_infection_processes
-from aust_covid.mobility import get_processed_mobility_data, get_interp_funcs_from_mobility, get_dynamic_matrix
+from aust_covid.tracking import (
+    track_incidence,
+    track_notifications,
+    track_deaths,
+    track_adult_seroprev,
+    track_strain_prop,
+    track_reproduction_number,
+    track_immune_prop,
+    track_infection_processes,
+)
+from aust_covid.mobility import (
+    get_processed_mobility_data,
+    get_interp_funcs_from_mobility,
+    get_dynamic_matrix,
+)
 from aust_covid.vaccination import add_derived_data_to_vacc
 from aust_covid.plotting import plot_mixing_matrices
 
@@ -32,15 +53,15 @@
 in the documentation is best description of the code's function.
 """
 
-REOPEN_PARAM_STR = 'wa_reopen_period'
+REOPEN_PARAM_STR = "wa_reopen_period"
 
 
 def build_model(
     tex_doc: StandardTexDoc,
     abbreviations: pd.Series,
-    mobility_ext: bool=False,
-    vacc_ext: bool=False,
-    cross_ref: bool=True,
+    mobility_ext: bool = False,
+    vacc_ext: bool = False,
+    cross_ref: bool = True,
 ) -> CompartmentalModel:
     """Master function for the process of model construction.
 
@@ -53,15 +74,19 @@
     Returns:
         The model object
     """
-    description = 'We used the \\href{https://summer2.readthedocs.io/en/latest/}{summer} framework ' \
-        'to construct a compartmental model of COVID-19 dynamics. '
-    tex_doc.add_line(description, 'Base compartmental structure')
+    description = (
+        "We used the \\href{https://summer2.readthedocs.io/en/latest/}{summer} framework "
+        "to construct a compartmental model of COVID-19 dynamics. "
+    )
+    tex_doc.add_line(description, "Base compartmental structure")
 
     # Model construction
     n_infectious_comps = N_LATENT_COMPARTMENTS
-    latent_compartments = [f'latent_{i}' for i in range(N_LATENT_COMPARTMENTS)]
-    infectious_compartments = [f'infectious_{i}' for i in range(n_infectious_comps)]
-    compartments = ['susceptible', 'recovered', 'waned'] + latent_compartments + infectious_compartments
+    latent_compartments = [f"latent_{i}" for i in range(N_LATENT_COMPARTMENTS)]
+    infectious_compartments = [f"infectious_{i}" for i in range(n_infectious_comps)]
+    compartments = (
+        ["susceptible", "recovered", "waned"] + latent_compartments + infectious_compartments
+    )
 
     aust_model = build_base_model(compartments, infectious_compartments, tex_doc)
     epoch = aust_model.get_epoch()
@@ -73,7 +98,9 @@
 
     # Age and heterogeneous mixing
     wa_reopen_func = get_wa_infection_scaling(aust_model)
-    raw_matrices = {l: pd.read_csv(DATA_PATH / f'{l}.csv', index_col=0).to_numpy() for l in MATRIX_LOCATIONS}
+    raw_matrices = {
+        l: pd.read_csv(DATA_PATH / f"{l}.csv", index_col=0).to_numpy() for l in MATRIX_LOCATIONS
+    }
     adjusted_matrices = adapt_gb_matrices_to_aust(raw_matrices, model_pops, tex_doc)
 
     # Mobility effects
@@ -82,10 +109,10 @@
         model_mob = get_processed_mobility_data(tex_doc, cross_ref)
         interp_funcs = get_interp_funcs_from_mobility(model_mob, epoch)
         wa_reopen_func = get_wa_infection_scaling(aust_model)
-        wa_prop_func = wa_reopen_func * state_props['wa']
-        wa_funcs = Function(capture_kwargs, kwargs=interp_funcs['wa'])
-        non_wa_funcs = Function(capture_kwargs, kwargs=interp_funcs['non_wa'])
-        mob_funcs = Function(capture_kwargs, kwargs={'wa': wa_funcs, 'non_wa': non_wa_funcs})
+        wa_prop_func = wa_reopen_func * state_props["wa"]
+        wa_funcs = Function(capture_kwargs, kwargs=interp_funcs["wa"])
+        non_wa_funcs = Function(capture_kwargs, kwargs=interp_funcs["non_wa"])
+        mob_funcs = Function(capture_kwargs, kwargs={"wa": wa_funcs, "non_wa": non_wa_funcs})
         mixing_matrix = Function(get_dynamic_matrix, [adjusted_matrices, mob_funcs, wa_prop_func])
     else:
         mixing_matrix = sum(list(adjusted_matrices.values()))
@@ -100,7 +127,9 @@
 
     add_reinfection(aust_model, latent_compartments, tex_doc)
 
-    spatial_strat = get_spatial_stratification(compartments, model_pops, tex_doc, abbreviations, wa_reopen_func)
+    spatial_strat = get_spatial_stratification(
+        compartments, model_pops, tex_doc, abbreviations, wa_reopen_func
+    )
     aust_model.stratify_with(spatial_strat)
 
     if vacc_ext:
@@ -109,37 +138,37 @@
 
         vacc_df = get_base_vacc_data()
         _, ext_vacc_df = add_derived_data_to_vacc(vacc_df)
-        primary_rates = ext_vacc_df['rate primary full'].dropna()
-        boost_rates = ext_vacc_df['rate adult booster'].dropna()
+        primary_rates = ext_vacc_df["rate primary full"].dropna()
+        boost_rates = ext_vacc_df["rate adult booster"].dropna()
         primary_func = linear_interp(epoch.dti_to_index(primary_rates.index), primary_rates)
         boost_func = linear_interp(epoch.dti_to_index(boost_rates.index), boost_rates)
 
         for comp in aust_model._original_compartment_names:
             aust_model.add_transition_flow(
-                'vaccination',
+                "vaccination",
                 primary_func,
                 source=comp.name,
                 dest=comp.name,
-                source_strata={'immunity': 'unvacc', 'agegroup': '5'},
-                dest_strata={'immunity': 'vacc', 'agegroup': '5'},
+                source_strata={"immunity": "unvacc", "agegroup": "5"},
+                dest_strata={"immunity": "vacc", "agegroup": "5"},
             )
             for age_strat in AGE_STRATA[3:]:
                 aust_model.add_transition_flow(
-                    'vaccination',
+                    "vaccination",
                     boost_func,
                     source=comp.name,
                     dest=comp.name,
-                    source_strata={'immunity': 'unvacc', 'agegroup': str(age_strat)},
-                    dest_strata={'immunity': 'vacc', 'agegroup': str(age_strat)},
+                    source_strata={"immunity": "unvacc", "agegroup": str(age_strat)},
+                    dest_strata={"immunity": "vacc", "agegroup": str(age_strat)},
                 )
-        
+
             aust_model.add_transition_flow(
-                'waning',
-                1.0 / Parameter('vacc_immune_period'),
+                "waning",
+                1.0 / Parameter("vacc_immune_period"),
                 source=comp.name,
                 dest=comp.name,
-                source_strata={'immunity': 'vacc'},
-                dest_strata={'immunity': 'waned'}
+                source_strata={"immunity": "vacc"},
+                dest_strata={"immunity": "waned"},
             )
 
     else:
@@ -181,18 +210,22 @@
         The base, unstratified, unextended model object with compartments but not flows
     """
     compartment_names = ", ".join(compartments).replace("_", "\_")
-    description = f'The base model consists of {len(compartments)} states, ' \
-        'representing sequential epidemiological conditions with regards SARS-CoV-2 infection and COVID-19 disease ' \
-        f'({compartment_names}). ' \
+    description = (
+        f"The base model consists of {len(compartments)} states, "
+        "representing sequential epidemiological conditions with regards SARS-CoV-2 infection and COVID-19 disease "
+        f"({compartment_names}). "
         f"Each of the sequentially numbered infectious compartments contribute equally to the force of infection. \n"
-    time_desc =  f'Each simulation is run from {get_tex_formatted_date(ANALYSIS_START_DATE)} to ' \
-        f'{get_tex_formatted_date(ANALYSIS_END_DATE)}. '
-    tex_doc.add_line(description, 'Base compartmental structure')
-    tex_doc.add_line(time_desc, 'Population')
+    )
+    time_desc = (
+        f"Each simulation is run from {get_tex_formatted_date(ANALYSIS_START_DATE)} to "
+        f"{get_tex_formatted_date(ANALYSIS_END_DATE)}. "
+    )
+    tex_doc.add_line(description, "Base compartmental structure")
+    tex_doc.add_line(time_desc, "Population")
 
     return CompartmentalModel(
         times=(
-            (ANALYSIS_START_DATE - REFERENCE_DATE).days, 
+            (ANALYSIS_START_DATE - REFERENCE_DATE).days,
             (ANALYSIS_END_DATE - REFERENCE_DATE).days,
         ),
         compartments=compartments,
@@ -213,17 +246,19 @@
         latent_compartments: The names of the latent compartments
         tex_doc: Documentation object
     """
-    process = 'infection'
-    origin = 'susceptible'
+    process = "infection"
+    origin = "susceptible"
     destination = latent_compartments[0]
-    dest_str = destination.replace('_', '\_')
-    description = f'The {process} process moves people from the {origin} ' \
-        f'compartment to the {dest_str} compartment ' \
-        '(i.e. the first latent compartment), ' \
-        'under the assumption of frequency-dependent transmission. '
-    tex_doc.add_line(description, 'Base compartmental structure')
-
-    model.add_infection_frequency_flow(process, Parameter('contact_rate'), origin, destination)
+    dest_str = destination.replace("_", "\_")
+    description = (
+        f"The {process} process moves people from the {origin} "
+        f"compartment to the {dest_str} compartment "
+        "(i.e. the first latent compartment), "
+        "under the assumption of frequency-dependent transmission. "
+    )
+    tex_doc.add_line(description, "Base compartmental structure")
+
+    model.add_infection_frequency_flow(process, Parameter("contact_rate"), origin, destination)
 
 
 def add_latent_transition(
@@ -240,25 +275,27 @@
         infectious_compartments: The names of the infectious compartments
         tex_doc: Documentation object
     """
-    parameter_name = 'latent_period'
+    parameter_name = "latent_period"
     final_dest = infectious_compartments[0]
-    description = f'Following infection, infected persons proceed to transition through ' \
-        f'a series of {N_LATENT_COMPARTMENTS} latent compartments. ' \
-        'These are chained in sequence, with infected persons transitioning sequentially from ' \
-        f'compartment 0 through to compartment {len(latent_compartments) - 1}. ' \
-        'To achieve the same mean sojourn time in the composite latent stage, ' \
-        'the rate of transition between successive latent compartments ' \
-        'and of exiting the the last latent compartment ' \
-        f'are multiplied by the number of serial compartments (i.e. {N_LATENT_COMPARTMENTS}). ' \
-        'As persons exit the final latent compartment, they enter the first infectious compartment. '
-    tex_doc.add_line(description, 'Base compartmental structure')
+    description = (
+        f"Following infection, infected persons proceed to transition through "
+        f"a series of {N_LATENT_COMPARTMENTS} latent compartments. "
+        "These are chained in sequence, with infected persons transitioning sequentially from "
+        f"compartment 0 through to compartment {len(latent_compartments) - 1}. "
+        "To achieve the same mean sojourn time in the composite latent stage, "
+        "the rate of transition between successive latent compartments "
+        "and of exiting the the last latent compartment "
+        f"are multiplied by the number of serial compartments (i.e. {N_LATENT_COMPARTMENTS}). "
+        "As persons exit the final latent compartment, they enter the first infectious compartment. "
+    )
+    tex_doc.add_line(description, "Base compartmental structure")
 
     rate = 1.0 / Parameter(parameter_name) * N_LATENT_COMPARTMENTS
     for i_comp in range(N_LATENT_COMPARTMENTS - 1):
         origin = latent_compartments[i_comp]
         destination = latent_compartments[i_comp + 1]
-        model.add_transition_flow(f'latent_transition_{str(i_comp)}', rate, origin, destination)
-    model.add_transition_flow('progression', rate, latent_compartments[-1], final_dest)
+        model.add_transition_flow(f"latent_transition_{str(i_comp)}", rate, origin, destination)
+    model.add_transition_flow("progression", rate, latent_compartments[-1], final_dest)
 
 
 def add_infectious_transition(
@@ -273,31 +310,33 @@
         infectious_compartments: The names of the infectious compartments
         tex_doc: Documentation object
     """
-    parameter_name = 'infectious_period'
-    final_dest = 'recovered'
+    parameter_name = "infectious_period"
+    final_dest = "recovered"
     n_inf_comps = len(infectious_compartments)
-    description = f'As for the latent compartments, the infectious compartments are also chained in series, ' \
-        f'with a total of {n_inf_comps} again chained together in sequence. ' \
-        f'As for the latent compartments, each transition rate is multiplied by {n_inf_comps}.\n ' \
-        'As persons exit the final infectious compartment, they enter the recovered compartment. ' \
-        'An Erlang-distributed infectious and latent duration is consistent with epidemiological evidence ' \
-        'that the serial interval \cite{anderheiden2022} and generation time \cite{ito2022} are often ' \
-        'well represented by a gamma distribution, with multiple past modelling studies choosing ' \
-        'a shape parameter of four or five having been previously used to fit this distribution \cite{davies2020b,davies2020c}. '
-    tex_doc.add_line(description, 'Base compartmental structure')
+    description = (
+        f"As for the latent compartments, the infectious compartments are also chained in series, "
+        f"with a total of {n_inf_comps} again chained together in sequence. "
+        f"As for the latent compartments, each transition rate is multiplied by {n_inf_comps}.\n "
+        "As persons exit the final infectious compartment, they enter the recovered compartment. "
+        "An Erlang-distributed infectious and latent duration is consistent with epidemiological evidence "
+        "that the serial interval \cite{anderheiden2022} and generation time \cite{ito2022} are often "
+        "well represented by a gamma distribution, with multiple past modelling studies choosing "
+        "a shape parameter of four or five having been previously used to fit this distribution \cite{davies2020b,davies2020c}. "
+    )
+    tex_doc.add_line(description, "Base compartmental structure")
 
     rate = 1.0 / Parameter(parameter_name) * n_inf_comps
     for i_comp in range(n_inf_comps - 1):
         origin = infectious_compartments[i_comp]
         destination = infectious_compartments[i_comp + 1]
-        model.add_transition_flow(f'inf_transition_{str(i_comp)}', rate, origin, destination)
-    model.add_transition_flow('recovery', rate, infectious_compartments[-1], final_dest)
+        model.add_transition_flow(f"inf_transition_{str(i_comp)}", rate, origin, destination)
+    model.add_transition_flow("recovery", rate, infectious_compartments[-1], final_dest)
 
 
 def add_waning(
     model: CompartmentalModel,
     tex_doc: StandardTexDoc,
-    cross_ref: bool=True,
+    cross_ref: bool = True,
 ):
     """See 'description' string.
 
@@ -305,24 +344,25 @@
         model: The summer epidemiological model
         tex_doc: Documentation object
     """
-    process = 'waning'
-    origin = 'recovered'
-    destination = 'waned'
-    parameter_name = 'natural_immunity_period'
-    param_ref = '(See Table \\ref{params})' if cross_ref else ''
-    description = 'A waned compartment is included in the model ' \
-        'to represent persons who no longer have natural immunity from past SARS-CoV-2 infection. ' \
-        f'As these persons lose their infection-induced immunity, they transition from the ' \
-        f'{origin.replace("_", "")} compartment to the {destination.replace("_", "")} compartment ' \
-        f'at a rate equal to the reciprocal of the {parameter_name.replace("_", " ")} parameter {param_ref}.' \
-        
-    tex_doc.add_line(description, 'Base compartmental structure')
+    process = "waning"
+    origin = "recovered"
+    destination = "waned"
+    parameter_name = "natural_immunity_period"
+    param_ref = "(See Table \\ref{params})" if cross_ref else ""
+    description = (
+        "A waned compartment is included in the model "
+        "to represent persons who no longer have natural immunity from past SARS-CoV-2 infection. "
+        f"As these persons lose their infection-induced immunity, they transition from the "
+        f'{origin.replace("_", "")} compartment to the {destination.replace("_", "")} compartment '
+        f'at a rate equal to the reciprocal of the {parameter_name.replace("_", " ")} parameter {param_ref}.'
+    )
+    tex_doc.add_line(description, "Base compartmental structure")
 
     model.add_transition_flow(process, 1.0 / Parameter(parameter_name), origin, destination)
 
 
 def adapt_gb_matrices_to_aust(
-    unadjusted_matrices: Dict[str, np.array], 
+    unadjusted_matrices: Dict[str, np.array],
     pop_data: pd.DataFrame,
     tex_doc: StandardTexDoc,
 ) -> Dict[str, np.array]:
@@ -336,43 +376,49 @@
     Returns:
         The adjusted matrices
     """
-    description = 'Raw, location-specific social contact matrices from the POLYMOD study ' \
-        'for Great Britain (Figure \\ref{raw_matrices}) ' \
-        'were adjusted to account for the differences in the age distribution betweem the ' \
-        'Australian population distribution in 2022 (Figure \\ref{input_population}) ' \
-        'and the population of Great Britain in 2000 (Figure \\ref{uk_population}). ' \
-        'The raw matrices were adjusted by taking the dot product of the location-specific unadjusted matrices ' \
-        'and the diagonal matrix containing the vector of the ratios between ' \
-        'the proportion of the British and Australian populations ' \
-        'within each age bracket as its diagonal elements. ' \
-        'In analyses without contact scaling for mobility, the resulting adjusted matrices ' \
-        'summed over location (Figure \\ref{adjusted_matrices}) were implemented ' \
-        'as fixed rates of contact between each possible pair of age groups. '
-    tex_doc.add_line(description, 'Mixing')
+    description = (
+        "Raw, location-specific social contact matrices from the POLYMOD study "
+        "for Great Britain (Figure \\ref{raw_matrices}) "
+        "were adjusted to account for the differences in the age distribution betweem the "
+        "Australian population distribution in 2022 (Figure \\ref{input_population}) "
+        "and the population of Great Britain in 2000 (Figure \\ref{uk_population}). "
+        "The raw matrices were adjusted by taking the dot product of the location-specific unadjusted matrices "
+        "and the diagonal matrix containing the vector of the ratios between "
+        "the proportion of the British and Australian populations "
+        "within each age bracket as its diagonal elements. "
+        "In analyses without contact scaling for mobility, the resulting adjusted matrices "
+        "summed over location (Figure \\ref{adjusted_matrices}) were implemented "
+        "as fixed rates of contact between each possible pair of age groups. "
+    )
+    tex_doc.add_line(description, "Mixing")
 
     # Australia population
     aust_props_disp = copy(pop_data)
-    aust_props_disp['age_group'] = [f'{age}-{age + 4}' for age in AGE_STRATA[:-1]] + ['75 and over']
-
-    pop_labels = {'value': 'population', 'age_group': 'age group'}
-    input_pop_data = aust_props_disp.melt(id_vars=['age_group'])
-    input_pop_fig = px.bar(input_pop_data, x='age_group', y='value', color='variable', labels=pop_labels)
+    aust_props_disp["age_group"] = [f"{age}-{age + 4}" for age in AGE_STRATA[:-1]] + ["75 and over"]
+
+    pop_labels = {"value": "population", "age_group": "age group"}
+    input_pop_data = aust_props_disp.melt(id_vars=["age_group"])
+    input_pop_fig = px.bar(
+        input_pop_data, x="age_group", y="value", color="variable", labels=pop_labels
+    )
     input_pop_fig = input_pop_fig.update_layout(height=400, showlegend=False)
-    title = 'Stacked Australian population sizes implemented in the model.'
-    caption = 'Western Australia (blue bars), aggregate of remaining major jurisdictions of Australia (red bars).'
-    add_image_to_doc(input_pop_fig, 'input_population', 'svg', title, tex_doc, 'Mixing', caption=caption)
+    title = "Stacked Australian population sizes implemented in the model."
+    caption = "Western Australia (blue bars), aggregate of remaining major jurisdictions of Australia (red bars)."
+    add_image_to_doc(
+        input_pop_fig, "input_population", "svg", title, tex_doc, "Mixing", caption=caption
+    )
 
     # UK population
     raw_uk_data = load_uk_pop_data(tex_doc)
     uk_pop_fig = px.bar(raw_uk_data, labels=pop_labels)
     uk_pop_fig.update_layout(showlegend=False, height=400)
-    caption = 'United Kingdom population sizes used in matrix weighting.'
-    add_image_to_doc(uk_pop_fig, 'uk_population', 'svg', caption, tex_doc, 'Mixing')
+    caption = "United Kingdom population sizes used in matrix weighting."
+    add_image_to_doc(uk_pop_fig, "uk_population", "svg", caption, tex_doc, "Mixing")
 
     # Weighting calculations
     aust_age_props = pop_data.sum(axis=1) / pop_data.sum().sum()
     uk_age_pops = raw_uk_data[:15]
-    uk_age_pops['75 or over'] = raw_uk_data[15:].sum()
+    uk_age_pops["75 or over"] = raw_uk_data[15:].sum()
     uk_age_pops.index = AGE_STRATA
     uk_age_props = uk_age_pops / uk_age_pops.sum()
     aust_uk_ratios = aust_age_props / uk_age_props
@@ -381,19 +427,29 @@
     adjusted_matrices = {}
     for location in MATRIX_LOCATIONS:
         unadjusted_matrix = unadjusted_matrices[location]
-        assert unadjusted_matrix.shape[0] == unadjusted_matrix.shape[1], 'Unadjusted mixing matrix not square'
-        assert len(aust_age_props) == unadjusted_matrix.shape[0], 'Different number of Aust age groups from mixing categories'
-        assert len(uk_age_props) == unadjusted_matrix.shape[0], 'Different number of UK age groups from mixing categories'
+        assert (
+            unadjusted_matrix.shape[0] == unadjusted_matrix.shape[1]
+        ), "Unadjusted mixing matrix not square"
+        assert (
+            len(aust_age_props) == unadjusted_matrix.shape[0]
+        ), "Different number of Aust age groups from mixing categories"
+        assert (
+            len(uk_age_props) == unadjusted_matrix.shape[0]
+        ), "Different number of UK age groups from mixing categories"
         adjusted_matrices[location] = np.dot(unadjusted_matrix, np.diag(aust_uk_ratios))
-    
+
     # Plot matrices
     raw_matrix_fig = plot_mixing_matrices(unadjusted_matrices)
     adj_matrix_fig = plot_mixing_matrices(adjusted_matrices)
-    caption = 'Number of contacts per day by respondent age group (row), contact age group (column) and location (panel). '
-    title = 'Raw contact rates obtained from POLYMOD surveys for the United Kingdom.'
-    add_image_to_doc(raw_matrix_fig, 'raw_matrices', 'svg', title, tex_doc, 'Mixing', caption=caption)
-    title = 'Contact rates after adjustment to the Australian population distribution.'
-    add_image_to_doc(adj_matrix_fig, 'adjusted_matrices', 'svg', title, tex_doc, 'Mixing', caption=caption)
+    caption = "Number of contacts per day by respondent age group (row), contact age group (column) and location (panel). "
+    title = "Raw contact rates obtained from POLYMOD surveys for the United Kingdom."
+    add_image_to_doc(
+        raw_matrix_fig, "raw_matrices", "svg", title, tex_doc, "Mixing", caption=caption
+    )
+    title = "Contact rates after adjustment to the Australian population distribution."
+    add_image_to_doc(
+        adj_matrix_fig, "adjusted_matrices", "svg", title, tex_doc, "Mixing", caption=caption
+    )
 
     return adjusted_matrices
 
@@ -413,19 +469,21 @@
     Returns:
         The summer stratification object for age groups
     """
-    description = 'We stratified all compartments of the base model described above ' \
-        '(Section \\ref{base_compartmental_structure}) into sequential age brackets comprising 5-year ' \
-        f'bands from age {AGE_STRATA[0]} to {AGE_STRATA[0] + 4} through to age {AGE_STRATA[-2]} to {AGE_STRATA[-2] + 4}, ' \
-        f'with a final age band to represent those aged {AGE_STRATA[-1]} and above. ' \
-        'These age brackets were chosen to match those used by the POLYMOD survey \cite{mossong2008} ' \
-        'and so fit with the mixing approach implemented (Section \\ref{mixing}). ' \
-        'The population distribution by modelled age group was obtained from the Australian ' \
-        'Bureau of Statistics data introduced previously (Section \\ref{population}, ' \
-        'Figure \\ref{input_population}). ' \
-        'Ageing between sequential bands was not permitted given the short time window of the simulation. '
-    tex_doc.add_line(description, 'Stratification', subsection='Age')
-
-    age_strat = Stratification('agegroup', AGE_STRATA, compartments)
+    description = (
+        "We stratified all compartments of the base model described above "
+        "(Section \\ref{base_compartmental_structure}) into sequential age brackets comprising 5-year "
+        f"bands from age {AGE_STRATA[0]} to {AGE_STRATA[0] + 4} through to age {AGE_STRATA[-2]} to {AGE_STRATA[-2] + 4}, "
+        f"with a final age band to represent those aged {AGE_STRATA[-1]} and above. "
+        "These age brackets were chosen to match those used by the POLYMOD survey \cite{mossong2008} "
+        "and so fit with the mixing approach implemented (Section \\ref{mixing}). "
+        "The population distribution by modelled age group was obtained from the Australian "
+        "Bureau of Statistics data introduced previously (Section \\ref{population}, "
+        "Figure \\ref{input_population}). "
+        "Ageing between sequential bands was not permitted given the short time window of the simulation. "
+    )
+    tex_doc.add_line(description, "Stratification", subsection="Age")
+
+    age_strat = Stratification("agegroup", AGE_STRATA, compartments)
     age_strat.set_mixing_matrix(matrix)
     return age_strat
 
@@ -444,22 +502,24 @@
         The summer strain stratification object for subvariants
     """
     strain_strings = [f'{strain.replace("ba", "BA.")}' for strain in STRAIN_STRATA]
-    non_strat_comp = 'susceptible'
+    non_strat_comp = "susceptible"
     compartments_to_stratify = [comp for comp in compartments if comp != non_strat_comp]
-    comps_to_stratify_str = ", ".join(compartments_to_stratify).replace('_', '\_')
-    description = f'We stratified all compartments other than {non_strat_comp} according to strain ' \
-        f'({comps_to_stratify_str}), ' \
-        'replicating all of these compartments to represent the various major Omicron sub-variants ' \
-        "relevant to Australia's 2022 epidemic, " \
-        f'namely: {", ".join(strain_strings)}. ' \
+    comps_to_stratify_str = ", ".join(compartments_to_stratify).replace("_", "\_")
+    description = (
+        f"We stratified all compartments other than {non_strat_comp} according to strain "
+        f"({comps_to_stratify_str}), "
+        "replicating all of these compartments to represent the various major Omicron sub-variants "
+        "relevant to Australia's 2022 epidemic, "
+        f'namely: {", ".join(strain_strings)}. '
         f"This was implemented using the summer library's `{StrainStratification.__name__}' class.\n"
-    tex_doc.add_line(description, 'Stratification', subsection='Omicron Sub-variants')
-
-    return StrainStratification('strain', STRAIN_STRATA, compartments_to_stratify)
+    )
+    tex_doc.add_line(description, "Stratification", subsection="Omicron Sub-variants")
+
+    return StrainStratification("strain", STRAIN_STRATA, compartments_to_stratify)
 
 
 def get_default_imm_strat(
-    compartments: list, 
+    compartments: list,
     tex_doc: StandardTexDoc,
     abbreviations: pd.Series,
 ) -> Stratification:
@@ -473,48 +533,50 @@
     Returns:
         The summer stratification object for immune classes
     """
-    imm_strata = ['imm', 'nonimm']
-    protect_param = 'imm_infect_protect'
-    description = f'All (multiply stratified) compartments introduced above were further stratified into {len(imm_strata)} strata ' \
-        'with differing levels of susceptibility to infection in the two analyses without extension for vaccination. ' \
-        'For these two analyses, a calibrated parameter was used to represent ' \
-        'the proportion of the population with immunological protection against infection. ' \
-        'A second calibrated parameter (Immune protection) was then used to quantify the relative reduction in the rate of ' \
-        'infection and reinfection for those in the stratum with reduced susceptibility. ' \
-        'This approach was adopted because some population heterogeneity in susceptibility ' \
-        'may have been introduced through a proportion of the population having greater protection through vaccination, ' \
-        'boosting or other intrinsic individual variation that would not otherwise be captured ' \
-        'under the assumptions inherent in our compartmental model. By contrast to the vaccination extension approach. ' \
-        'For the model configurations without the vaccination extension, no flows between these strata were applied, ' \
-        'such that the proportion of the population in each of the two strata remains fixed over time. ' \
-        'Under these model configurations, this approach was introduced in order to increase ' \
-        'the extent of heterogeneity in susceptibility to infection in the modelled population ' \
-        'and was not intended to represent any observable characteristic of individuals in the simulated population. ' \
-        'This approach was chosen because it is likely that this is epidemiologically accurate, ' \
-        'and because the first simulated epidemic wave tended to be very large in early exploratory analyses. ' \
-        'For these analyses, a calibrated parameter was used to represent ' \
-        'the proportion of the population with immunological protection against infection. ' \
-        f'A second calibrated parameter ({abbreviations[protect_param]}) was then used ' \
-        'to quantify the relative reduction in the rate of ' \
-        'infection and reinfection for those in the stratum with reduced susceptibility. ' \
-        'This approach was adopted because some population heterogeneity in susceptibility ' \
-        'may have been introduced through a proportion of the population having greater ' \
-        'protection through vaccination, boosting or other intrinsic individual variation that ' \
-        'would not otherwise be captured under the assumptions inherent in our compartmental model. ' \
-        'By contrast to the vaccination extension approach, no flows between these strata were applied, ' \
-        'such that the proportion of the population in each of the two strata remains fixed over time. '
-    
-    tex_doc.add_line(description, 'Stratification', subsection='Heterogeneous susceptibility')
-
-    imm_strat = Stratification('immunity', imm_strata, compartments)
+    imm_strata = ["imm", "nonimm"]
+    protect_param = "imm_infect_protect"
+    description = (
+        f"All (multiply stratified) compartments introduced above were further stratified into {len(imm_strata)} strata "
+        "with differing levels of susceptibility to infection in the two analyses without extension for vaccination. "
+        "For these two analyses, a calibrated parameter was used to represent "
+        "the proportion of the population with immunological protection against infection. "
+        "A second calibrated parameter (Immune protection) was then used to quantify the relative reduction in the rate of "
+        "infection and reinfection for those in the stratum with reduced susceptibility. "
+        "This approach was adopted because some population heterogeneity in susceptibility "
+        "may have been introduced through a proportion of the population having greater protection through vaccination, "
+        "boosting or other intrinsic individual variation that would not otherwise be captured "
+        "under the assumptions inherent in our compartmental model. By contrast to the vaccination extension approach. "
+        "For the model configurations without the vaccination extension, no flows between these strata were applied, "
+        "such that the proportion of the population in each of the two strata remains fixed over time. "
+        "Under these model configurations, this approach was introduced in order to increase "
+        "the extent of heterogeneity in susceptibility to infection in the modelled population "
+        "and was not intended to represent any observable characteristic of individuals in the simulated population. "
+        "This approach was chosen because it is likely that this is epidemiologically accurate, "
+        "and because the first simulated epidemic wave tended to be very large in early exploratory analyses. "
+        "For these analyses, a calibrated parameter was used to represent "
+        "the proportion of the population with immunological protection against infection. "
+        f"A second calibrated parameter ({abbreviations[protect_param]}) was then used "
+        "to quantify the relative reduction in the rate of "
+        "infection and reinfection for those in the stratum with reduced susceptibility. "
+        "This approach was adopted because some population heterogeneity in susceptibility "
+        "may have been introduced through a proportion of the population having greater "
+        "protection through vaccination, boosting or other intrinsic individual variation that "
+        "would not otherwise be captured under the assumptions inherent in our compartmental model. "
+        "By contrast to the vaccination extension approach, no flows between these strata were applied, "
+        "such that the proportion of the population in each of the two strata remains fixed over time. "
+    )
+
+    tex_doc.add_line(description, "Stratification", subsection="Heterogeneous susceptibility")
+
+    imm_strat = Stratification("immunity", imm_strata, compartments)
     for infection_process in INFECTION_PROCESSES:
-        heterogeneity = {'imm': Multiply(1.0 - Parameter(protect_param)), 'nonimm': None}
+        heterogeneity = {"imm": Multiply(1.0 - Parameter(protect_param)), "nonimm": None}
         imm_strat.set_flow_adjustments(infection_process, heterogeneity)
     return imm_strat
 
 
 def get_vacc_imm_strat(
-    compartments: List[str], 
+    compartments: List[str],
 ) -> Stratification:
     """Get the immunity stratification if the vaccination extension is included.
 
@@ -524,9 +586,13 @@
     Returns:
         The summer stratification object for immune classes under the vaccination model extension structure
     """
-    imm_strat = Stratification('immunity', ['unvacc', 'vacc', 'waned'], compartments)
+    imm_strat = Stratification("immunity", ["unvacc", "vacc", "waned"], compartments)
     for infection_process in INFECTION_PROCESSES:
-        heterogeneity = {'unvacc': None, 'vacc': Multiply(1.0 - Parameter('imm_infect_protect')), 'waned': None}
+        heterogeneity = {
+            "unvacc": None,
+            "vacc": Multiply(1.0 - Parameter("imm_infect_protect")),
+            "waned": None,
+        }
         imm_strat.set_flow_adjustments(infection_process, heterogeneity)
     return imm_strat
 
@@ -536,7 +602,7 @@
     latent_compartments: List[str],
     tex_doc: StandardTexDoc,
     abbreviations: pd.Series,
-    cross_ref: bool=True,
+    cross_ref: bool = True,
 ):
     """Seed each sequentially emerging subvariant.
 
@@ -546,31 +612,44 @@
         tex_doc: Documentation object
         abbreviations: Short names for parameters
     """
-    strains = model.stratifications['strain'].strata
-    strains_str = [s.replace('ba', 'BA.') for s in strains]
+    strains = model.stratifications["strain"].strata
+    strains_str = [s.replace("ba", "BA.") for s in strains]
     seed_comp = latent_compartments[0]
-    seed_comp_str = seed_comp.replace('_', '\_')
-    seed_duration = 'seed_duration'
-    seed_rate = 'seed_rate'
-    seq_ref = ' (see Figure \\ref{variant_prop_spaghetti})' if cross_ref else ''
-    description = 'In Australia, three sequential but overlapping epidemic waves were observed, ' \
-        f'which were attributable to the subvariants: {", ".join(strains_str)}. ' \
-        f'Each strain (including the starting {strains_str[0]} strain) was seeded through ' \
-        'a triangular step function that introduces new infectious ' \
-        f'persons into the {seed_comp_str} compartment over a fixed seeding duration defined by a single ' \
-        f'variable {abbreviations[seed_duration]} parameter (i.e. applied to all subvariants) ' \
-        f'at a peak rate defined by a single {abbreviations[seed_rate]} parameter ' \
-        '(also applied to all subvariants). ' \
-        'The time of first emergence of each strain into the system was defined by ' \
-        'a separate emergence time parameter for each modelled subvariant strain. ' \
-        'This emergence time was varied across credible intervals, ' \
-        f'with model outputs then compared against available Australian sequencing data{seq_ref}. '
-    tex_doc.add_line(description, 'Stratification', subsection='Omicron Sub-variants')
+    seed_comp_str = seed_comp.replace("_", "\_")
+    seed_duration = "seed_duration"
+    seed_rate = "seed_rate"
+    seq_ref = " (see Figure \\ref{variant_prop_spaghetti})" if cross_ref else ""
+    description = (
+        "In Australia, three sequential but overlapping epidemic waves were observed, "
+        f'which were attributable to the subvariants: {", ".join(strains_str)}. '
+        f"Each strain (including the starting {strains_str[0]} strain) was seeded through "
+        "a triangular step function that introduces new infectious "
+        f"persons into the {seed_comp_str} compartment over a fixed seeding duration defined by a single "
+        f"variable {abbreviations[seed_duration]} parameter (i.e. applied to all subvariants) "
+        f"at a peak rate defined by a single {abbreviations[seed_rate]} parameter "
+        "(also applied to all subvariants). "
+        "The time of first emergence of each strain into the system was defined by "
+        "a separate emergence time parameter for each modelled subvariant strain. "
+        "This emergence time was varied across credible intervals, "
+        f"with model outputs then compared against available Australian sequencing data{seq_ref}. "
+    )
+    tex_doc.add_line(description, "Stratification", subsection="Omicron Sub-variants")
 
     for strain in strains:
-        seed_args = [Time, Parameter(f'{strain}_seed_time'), Parameter(seed_duration), Parameter(seed_rate)]
+        seed_args = [
+            Time,
+            Parameter(f"{strain}_seed_time"),
+            Parameter(seed_duration),
+            Parameter(seed_rate),
+        ]
         voc_seed_func = Function(triangle_wave_func, seed_args)
-        model.add_importation_flow(f'seed_{strain}', voc_seed_func, seed_comp, dest_strata={'strain': strain}, split_imports=True)
+        model.add_importation_flow(
+            f"seed_{strain}",
+            voc_seed_func,
+            seed_comp,
+            dest_strata={"strain": strain},
+            split_imports=True,
+        )
 
 
 def add_reinfection(
@@ -586,42 +665,48 @@
         tex_doc: Documentation object
     """
     destination = latent_compartments[0]
-    description = 'We modelled reinfection from both the recovered ' \
-        "and waned compartments, which we term `early' and `late' reinfection respectively. " \
-        'In the case of early reinfection, this is only possible ' \
-        'for persons who have recovered from an earlier circulating sub-variant. ' \
-        'That is, early BA.2 reinfection is possible for persons previously infected with ' \
-        'BA.1, and early BA.5 reinfection is possible for persons previously infected with ' \
-        'BA.1 or BA.2, while other reinfection processes are not permitted.\n' \
-        'The parameter governing the degree of immune escape is determined ' \
-        'by the infecting variant was estimated separately for BA.2 and BA.5. ' \
-        'Therefore, the rate of reinfection is equal for BA.5 reinfecting those recovered from past BA.1 infection ' \
-        'as for those recently recovered from past BA.2 infection.\n\n ' \
-        'For late reinfection, all natural immunity is lost for persons in the waned compartment, ' \
-        'such that the rate of reinfection for these persons is the same as the rate of infection ' \
-        'for fully susceptible persons. \n' \
-        'As for the process of first infection, all reinfection processes transition individuals ' \
-        'to the latent compartment corresponding to the infecting strain.'
-    tex_doc.add_line(description, 'Reinfection')
+    description = (
+        "We modelled reinfection from both the recovered "
+        "and waned compartments, which we term `early' and `late' reinfection respectively. "
+        "In the case of early reinfection, this is only possible "
+        "for persons who have recovered from an earlier circulating sub-variant. "
+        "That is, early BA.2 reinfection is possible for persons previously infected with "
+        "BA.1, and early BA.5 reinfection is possible for persons previously infected with "
+        "BA.1 or BA.2, while other reinfection processes are not permitted.\n"
+        "The parameter governing the degree of immune escape is determined "
+        "by the infecting variant was estimated separately for BA.2 and BA.5. "
+        "Therefore, the rate of reinfection is equal for BA.5 reinfecting those recovered from past BA.1 infection "
+        "as for those recently recovered from past BA.2 infection.\n\n "
+        "For late reinfection, all natural immunity is lost for persons in the waned compartment, "
+        "such that the rate of reinfection for these persons is the same as the rate of infection "
+        "for fully susceptible persons. \n"
+        "As for the process of first infection, all reinfection processes transition individuals "
+        "to the latent compartment corresponding to the infecting strain."
+    )
+    tex_doc.add_line(description, "Reinfection")
 
     for dest_strain in STRAIN_STRATA:
         for source_strain in STRAIN_STRATA:
-            escape = Parameter(f'{dest_strain}_escape') if int(dest_strain[-1]) > int(source_strain[-1]) else 0.0
-            model.add_infection_frequency_flow(
-                'early_reinfection', 
-                Parameter('contact_rate') * escape,
-                'recovered',
-                destination,
-                source_strata={'strain': source_strain},
-                dest_strata={'strain': dest_strain},
+            escape = (
+                Parameter(f"{dest_strain}_escape")
+                if int(dest_strain[-1]) > int(source_strain[-1])
+                else 0.0
             )
             model.add_infection_frequency_flow(
-                'late_reinfection', 
-                Parameter('contact_rate'),
-                'waned', 
+                "early_reinfection",
+                Parameter("contact_rate") * escape,
+                "recovered",
                 destination,
-                source_strata={'strain': source_strain},
-                dest_strata={'strain': dest_strain},
+                source_strata={"strain": source_strain},
+                dest_strata={"strain": dest_strain},
+            )
+            model.add_infection_frequency_flow(
+                "late_reinfection",
+                Parameter("contact_rate"),
+                "waned",
+                destination,
+                source_strata={"strain": source_strain},
+                dest_strata={"strain": dest_strain},
             )
 
 
@@ -642,8 +727,8 @@
 
 
 def get_spatial_stratification(
-    compartments: list, 
-    pop_data: pd.DataFrame, 
+    compartments: list,
+    pop_data: pd.DataFrame,
     tex_doc: StandardTexDoc,
     abbreviations: pd.Series,
     reopen_func: Function,
@@ -661,18 +746,20 @@
         The summer stratification object for the spatial patches
     """
     strata = pop_data.columns
-    description = 'All model compartments previously described were further ' \
-        f"stratified into strata to represent Western Australia ({strata[0].upper()}) and `{strata[1]}' " \
-        'to represent the remaining major jurisdictions of Australia. ' \
-        "This approach was adopted to remove WA's contribution to community transmission " \
-        f'prior to WA re-opening its borders to the rest of the country on {WA_REOPEN_DATE}. ' \
-        f'To achieve this effect, transmission in {strata[0].upper()} was initially set to zero, ' \
-        f'and subsquently scaled up to being equal to that of the {strata[1]} ' \
-        f'jurisdictions of Australia over a period that governed by a calibrated ' \
+    description = (
+        "All model compartments previously described were further "
+        f"stratified into strata to represent Western Australia ({strata[0].upper()}) and `{strata[1]}' "
+        "to represent the remaining major jurisdictions of Australia. "
+        "This approach was adopted to remove WA's contribution to community transmission "
+        f"prior to WA re-opening its borders to the rest of the country on {WA_REOPEN_DATE}. "
+        f"To achieve this effect, transmission in {strata[0].upper()} was initially set to zero, "
+        f"and subsquently scaled up to being equal to that of the {strata[1]} "
+        f"jurisdictions of Australia over a period that governed by a calibrated "
         f"parameter (`{abbreviations['wa_reopen_period']}'). "
-    tex_doc.add_line(description, 'Stratification', subsection='Spatial')
-
-    spatial_strat = Stratification('states', pop_data.columns, compartments)
+    )
+    tex_doc.add_line(description, "Stratification", subsection="Spatial")
+
+    spatial_strat = Stratification("states", pop_data.columns, compartments)
     infection_adj = {strata[0]: reopen_func, strata[1]: None}
     for infection_process in INFECTION_PROCESSES:
         spatial_strat.set_flow_adjustments(infection_process, infection_adj)
@@ -680,13 +767,13 @@
 
 
 def initialise_comps(
-    pop_data: pd.DataFrame, 
-    model: CompartmentalModel, 
-    vacc_ext: bool, 
+    pop_data: pd.DataFrame,
+    model: CompartmentalModel,
+    vacc_ext: bool,
     tex_doc: StandardTexDoc,
 ):
     """Initialise all compartments.
-    
+
     Args:
         pop_data: The population data (from load_pop_data)
         model: The summer epidemiological model
@@ -694,24 +781,26 @@
         tex_doc: Documentation object
     """
     total_pop = pop_data.sum().sum()
-    description = f'The simulation starts with {str(round(total_pop / 1e6, 3))} million fully susceptible persons, ' \
-        'with the infection process triggered through subsequent strain seeding as described below. '
-    tex_doc.add_line(description, 'Population')
-
-    start_comp = 'susceptible'
-    immunity_strata = model.stratifications['immunity'].strata
+    description = (
+        f"The simulation starts with {str(round(total_pop / 1e6, 3))} million fully susceptible persons, "
+        "with the infection process triggered through subsequent strain seeding as described below. "
+    )
+    tex_doc.add_line(description, "Population")
+
+    start_comp = "susceptible"
+    immunity_strata = model.stratifications["immunity"].strata
 
     def get_init_pop(imm_prop):
         if vacc_ext:
             imm_props = {
-                'unvacc': 1.0,
-                'vacc': 0.0,
-                'waned': 0.0,
+                "unvacc": 1.0,
+                "vacc": 0.0,
+                "waned": 0.0,
             }
         else:
             imm_props = {
-                'imm': imm_prop,
-                'nonimm': 1.0 - imm_prop,
+                "imm": imm_prop,
+                "nonimm": 1.0 - imm_prop,
             }
 
         init_pop = jnp.zeros(len(model.compartments), dtype=np.float64)
@@ -719,9 +808,14 @@
             for state in pop_data:
                 pop = pop_data.loc[age, state]
                 for imm_status in immunity_strata:
-                    comp_filter = {'name': start_comp, 'agegroup': str(age), 'states': state, 'immunity': imm_status}
+                    comp_filter = {
+                        "name": start_comp,
+                        "agegroup": str(age),
+                        "states": state,
+                        "immunity": imm_status,
+                    }
                     query = model.query_compartments(comp_filter, as_idx=True)
                     init_pop = init_pop.at[query].set(pop * imm_props[imm_status])
         return init_pop
 
-    model.init_population_with_graphobject(Function(get_init_pop, [Parameter('imm_prop')]))+    model.init_population_with_graphobject(Function(get_init_pop, [Parameter("imm_prop")]))