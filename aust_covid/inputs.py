--- conflicted
+++ resolved
@@ -11,7 +11,6 @@
 CHANGE_STR = '_percent_change_from_baseline'
 
 
-<<<<<<< HEAD
 def load_calibration_targets(tex_doc: StandardTexDoc) -> pd.Series:
     """
     See 'description' object text.
@@ -22,9 +21,6 @@
     Returns:
         Case targets
     """
-=======
-def load_national_data(tex_doc: TexDoc) -> pd.Series:
->>>>>>> 858154f2
     description = 'Official COVID-19 data for Australian through 2022 were obtained from ' \
         '\href{https://www.health.gov.au/health-alerts/covid-19/weekly-reporting}{The Department of Health} ' \
         f'on the {get_tex_formatted_date(datetime(2023, 5, 2))}. '
@@ -52,7 +48,6 @@
         'concatenated with the Australian Government data for 2022. '
     tex_doc.add_line(description, 'Targets', subsection='Notifications')
 
-<<<<<<< HEAD
 def load_who_data(tex_doc: StandardTexDoc) -> pd.Series:
     """
     See 'description' object text.
@@ -63,15 +58,6 @@
     Returns:
         Death targets
     """
-=======
-    national_data = load_national_data(tex_doc)
-    owid_data = load_owid_data(tex_doc)
-    interval = (TARGETS_START_DATE < owid_data.index) & (owid_data.index < NATIONAL_DATA_START_DATE)
-    return pd.concat([owid_data[interval], national_data])
-
-
-def load_who_data(tex_doc: StandardTexDoc) -> tuple:
->>>>>>> 858154f2
     description = 'The daily time series of deaths for Australia was obtained from the ' \
         "World Heath Organization's \href{https://covid19.who.int/WHO-COVID-19-global-data.csv}" \
         f'{{Coronavirus (COVID-19) Dashboard}} downloaded on {get_tex_formatted_date(datetime(2023, 7, 18))}. ' \
@@ -88,7 +74,6 @@
 
 
 def load_serosurvey_data(tex_doc: StandardTexDoc) -> pd.Series:
-<<<<<<< HEAD
     """
     See 'description' object text.
 
@@ -98,8 +83,6 @@
     Returns:
         Serosurvey targets
     """
-=======
->>>>>>> 858154f2
     description = 'We obtained estimates of the seroprevalence of antibodies to ' \
         'nucleocapsid antigen from Australia blood donors from Kirby Institute serosurveillance reports. ' \
         'Data are available from \href{https://www.kirby.unsw.edu.au/sites/default/files/documents/COVID19-Blood-Donor-Report-Round4-Nov-Dec-2022_supplementary%5B1%5D.pdf}' \
@@ -123,7 +106,6 @@
 
 def load_raw_pop_data(sheet_name: str) -> pd.DataFrame:
     """
-<<<<<<< HEAD
     Load Australian population data from original spreadsheet.
 
     Args:
@@ -131,9 +113,6 @@
 
     Returns:
         Population data
-=======
-    Essentially part of load_pop_data, but separated because called elsewhere too.
->>>>>>> 858154f2
     """
     skip_rows = list(range(0, 4)) + list(range(5, 227)) + list(range(328, 332))
     for group in range(16):
@@ -142,7 +121,6 @@
     return raw_data
 
 
-<<<<<<< HEAD
 def load_pop_data(tex_doc: StandardTexDoc) -> pd.DataFrame:
     """
     See 'description' object text.
@@ -153,9 +131,6 @@
     Returns:
         Population by age and jurisdiction
     """
-=======
-def load_pop_data(tex_doc: StandardTexDoc) -> tuple:
->>>>>>> 858154f2
     sheet_name = '31010do002_202206.xlsx'
     sheet = sheet_name.replace('_', '\_')
     description = f'For estimates of the Australian population, the spreadsheet was downloaded ' \
@@ -180,7 +155,6 @@
 
 def load_uk_pop_data(tex_doc: StandardTexDoc) -> pd.Series:
     """
-<<<<<<< HEAD
     Get the UK census data. Data are in raw form,
     except for renaming the sheet to omit a space (from "Sheet 1"),
     to reduce the number of warnings.
@@ -190,10 +164,6 @@
 
     Returns:
         The population data
-=======
-    Get the UK census data. Data in repository are in raw form, except for renaming one tab 
-    to omit a space (from "Sheet 1"), which reduces the number of warnings.
->>>>>>> 858154f2
     """
     description = 'To align with the methodology of the POLYMOD study \cite{mossong2008} ' \
         'we sourced the 2001 UK census population for those living in the UK at the time of the census ' \
