import pandas as pd
import numpy as np
from copy import copy
from datetime import datetime, timedelta
from plotly import graph_objects as go

from emutools.tex import get_tex_formatted_date, TexDoc, StandardTexDoc
<<<<<<< HEAD
from .constants import TARGETS_START_DATE, TARGETS_AVERAGE_WINDOW, IMMUNITY_LAG, WHO_CHANGE_WEEKLY_REPORT_DATE, AGE_STRATA
from .constants import DATA_PATH, NATIONAL_DATA_START_DATE, NUCLEOCAPS_SENS
=======
from aust_covid.constants import TARGETS_START_DATE, TARGETS_AVERAGE_WINDOW, IMMUNITY_LAG, WHO_CHANGE_WEEKLY_REPORT_DATE, AGE_STRATA
from aust_covid.constants import DATA_PATH, NATIONAL_DATA_START_DATE, NUCLEOCAPS_SENS
>>>>>>> 3da9b32b
from emutools.tex import add_image_to_doc

CHANGE_STR = '_percent_change_from_baseline'


def load_national_case_data(tex_doc: StandardTexDoc) -> pd.Series:
    """See 'description' object text.

    Args:
        tex_doc: Documentation object

    Returns:
        Case targets
    """
    description = 'Official COVID-19 data for Australian notifications through 2022 were obtained from ' \
        '\href{https://www.health.gov.au/health-alerts/covid-19/weekly-reporting}{The Department of Health} ' \
        f'on the {get_tex_formatted_date(datetime(2023, 5, 2))}. '
    tex_doc.add_line(description, 'Targets', subsection='Notifications')

    national_data = pd.read_csv(DATA_PATH / 'Aus_covid_data.csv', index_col='date')
    national_data.index = pd.to_datetime(national_data.index)
    national_data = national_data[national_data['region'] == 'AUS']
    return national_data['cases']


def load_owid_case_data(tex_doc: TexDoc) -> pd.Series:
    """See 'description' object text.

    Args:
        tex_doc: Documentation object

    Returns:
        Full OWID time series for cases for Australia
    """
    description = 'Data that extended back to 2021 were obtained from ' \
        '\href{https://github.com/owid/covid-19-data/tree/master/public/data#license}{OWID} on ' \
        f'the {get_tex_formatted_date(datetime(2023, 6, 16))}. '
    tex_doc.add_line(description, 'Targets', subsection='Notifications')

    owid_data = pd.read_csv(DATA_PATH / 'aust_2021_surv_data.csv', index_col=0)['new_cases']
    owid_data.index = pd.to_datetime(owid_data.index)
    return owid_data


def load_case_targets(tex_doc: TexDoc) -> tuple:
    """See 'description' object text.

    Args:
        tex_doc: Documentation object

    Returns:
        Full case targets
    """
    description = 'Because official Australian Government notification data were unavailable for 2021, ' \
        'and the initial upslope of the epidemic occurred in the last months of this year, ' \
        'the calibration target for cases was constructed ' \
        "from the `Our World in Data' (OWID) data for 2021 " \
        'concatenated with the Australian Government data for 2022. ' \
        'That is, we preferentially used Australian Government data throughout most of our ' \
        "simulation period of interest, which is extracted from Australia's " \
        '\\href{https://www.health.gov.au/our-work/nndss}{national surveillance reporting system}. ' \
        'Note that daily case data for Australia were unavailable from the World Health Organization website ' \
        '(which draws from the Australian NNDSS), because reporting changed to weekly in 2021. '
    tex_doc.add_line(description, 'Targets', subsection='Notifications')

    national_data = load_national_case_data(tex_doc)
    owid_data = load_owid_case_data(tex_doc)
    interval = (TARGETS_START_DATE < owid_data.index) & (owid_data.index < NATIONAL_DATA_START_DATE)
    return pd.concat([owid_data[interval], national_data])


def load_who_death_data(tex_doc: StandardTexDoc) -> pd.Series:
    """See 'description' object text.

    Args:
        tex_doc: Documentation object

    Returns:
        Death targets
    """
    description = 'The daily time series of deaths for Australia was obtained from the ' \
        "World Health Organization's \href{https://covid19.who.int/WHO-COVID-19-global-data.csv}" \
        f'{{Coronavirus (COVID-19) Dashboard}}, downloaded on {get_tex_formatted_date(datetime(2023, 7, 18))}. '
    tex_doc.add_line(description, 'Targets', subsection='Deaths')

    raw_data = pd.read_csv(DATA_PATH / 'WHO-COVID-19-global-data.csv', index_col=0)
    aust_data = raw_data[raw_data['Country'] == 'Australia']
    aust_data.index = pd.to_datetime(aust_data.index)
    aust_death_data = aust_data.loc[:WHO_CHANGE_WEEKLY_REPORT_DATE, :]['New_deaths']
    return aust_death_data.rolling(window=TARGETS_AVERAGE_WINDOW).mean().dropna()


def load_serosurvey_data(tex_doc: StandardTexDoc) -> pd.Series:
    """See 'description' object text.

    Args:
        tex_doc: Documentation object

    Returns:
        Serosurvey targets
    """
    description = 'In Australia, all programmatically available vaccines were directed ' \
        'at the SARS-CoV-2 spike protein, such that nucleocapsid-directed antibodies serve ' \
        'to indicate past immunological exposore to the virus. ' \
        'We obtained estimates of the seroprevalence of antibodies to ' \
        'nucleocapsid antigen from Australian blood donors from Kirby Institute serosurveillance reports. ' \
        'Data are available from \href{https://www.kirby.unsw.edu.au/sites/default/files/documents/COVID19-Blood-Donor-Report-Round4-Nov-Dec-2022_supplementary%5B1%5D.pdf}' \
        'the round 4 {serosurvey}, with ' \
        '\href{https://www.kirby.unsw.edu.au/sites/default/files/documents/COVID19-Blood-Donor-Report-Round1-Feb-Mar-2022%5B1%5D.pdf}' \
        '{information on assay sensitivity} also reported. ' \
        f'The raw values reported in the serosurvey were inflated by the reported assay sensitivity (i.e. {NUCLEOCAPS_SENS}), ' \
        'with no adjustment made for the (assumed very high) specificity of the assay. ' \
        f'We lagged these empiric estimates by {int(IMMUNITY_LAG)} days to account for the delay between infection and seroconversion. ' \
        'Although anti-nucleocapsid antibodies likely wane with time to some extent, ' \
        'most exposed persons maintain a response for ten months following infection, ' \
        'which is well within the time period of infection for which we used these estimates \\cite{vanelslande2022}. '
    tex_doc.add_line(description, 'Targets', subsection='Seroprevalence')

    data = pd.Series(
        {
            datetime(2022, 2, 26): 0.170,
            datetime(2022, 6, 13): 0.462,
            datetime(2022, 8, 27): 0.652,
        }
    )
    data /= NUCLEOCAPS_SENS
    data.index = data.index - timedelta(days=IMMUNITY_LAG)
    return data


def load_raw_pop_data(sheet_name: str) -> pd.DataFrame:
    """Load Australian population data from original spreadsheet.

    Args:
        sheet_name: Spreadsheet filename

    Returns:
        Population data
    """
    skip_rows = list(range(0, 4)) + list(range(5, 227)) + list(range(328, 332))
    for group in range(16):
        skip_rows += list(range(228 + group * 6, 233 + group * 6))
    return pd.read_excel(DATA_PATH / sheet_name, sheet_name='Table_7', skiprows=skip_rows, index_col=[0])


def load_pop_data(tex_doc: StandardTexDoc) -> pd.DataFrame:
    """See 'description' object text.

    Args:
        tex_doc: Documentation object

    Returns:
        Population by age and jurisdiction
    """
    sheet_name = '31010do002_202206.xlsx'
    sheet = sheet_name.replace('_', '\_')
    start_ageup_band = '75-79'
    description = f'For estimates of the Australian population, data were downloaded ' \
        f'from the Australian Bureau of Statistics website on {get_tex_formatted_date(datetime(2023, 3, 1))} \cite{{abs2022}} ' \
        f"(sheet {sheet}). Minor jurisdictions other than Australia's eight major state and territories " \
        '(i.e. Christmas island, the Cocos Islands, Norfolk Island and Jervis Bay Territory) are excluded from these data. ' \
        'These much smaller jurisdictions likely contribute little to overall COVID-19 epidemiology ' \
        'and are also unlikely to mix homogeneously with the larger states/territories. ' \
        'The populations of states other than Western Australia (WA) were summed to obtain the population ' \
        "of the second `other states' spatial patch of the model. " \
        f'The population estimates for all 5-year age brackets from {start_ageup_band} upwards ' \
        'were summed to obtain the 75 and above age group estimates (Figure \\ref{input_population}). '
    tex_doc.add_line(description, 'Population')

    raw_data = load_raw_pop_data(sheet_name)
    other_cols = [col for col in raw_data.columns if col not in ['Western Australia', 'Australia']]
    spatial_pops = pd.DataFrame({'wa': raw_data['Western Australia'], 'other': raw_data[other_cols].sum(axis=1)})
    model_pop_data = pd.concat([spatial_pops.loc[:'70-74'], pd.DataFrame([spatial_pops.loc[start_ageup_band:].sum()])])
    model_pop_data.index = AGE_STRATA
    return model_pop_data


def load_uk_pop_data(tex_doc: StandardTexDoc) -> pd.Series:
    """Get the UK census data. Data are in raw form,
    (except for renaming the sheet to omit a space from 'Sheet 1' to 'Sheet_1'),
    to reduce the number of warnings.

    Args:
        tex_doc: Documentation object

    Returns:
        The population data
    """
    description = 'To align with the methodology of the POLYMOD study \cite{mossong2008} ' \
        'we sourced the 2001 UK census population for those living in the UK at the time of the census ' \
        'from the \href{https://ec.europa.eu/eurostat}{Eurostat database}. '
    tex_doc.add_line(description, 'Mixing')
    
    sheet_name = 'cens_01nscbirth__custom_6028079_page_spreadsheet.xlsx'
    data = pd.read_excel(
        DATA_PATH / sheet_name, 
        sheet_name='Sheet_1', 
        skiprows=list(range(0, 11)) + list(range(30, 37)), 
        usecols='B:C', 
        index_col=0,
    )
    data.index.name = 'age_group'
    data.columns = ['uk_pops']
    data.index = data.index.map(lambda string: string.replace('From ', '').replace(' years', ''))
    return data['uk_pops']


def load_household_impacts_data():
    filename = DATA_PATH / 'Australian Households, cold-flu-COVID-19 symptoms, tests, and positive cases in the past four weeks, by time of reporting .csv'
    data = pd.read_csv(filename, skiprows=[0] + list(range(5, 12)), index_col=0)
    data.columns = [col.replace(" (%)", "") for col in data.columns]
    index_map = {
        'A household member has symptoms of cold, flu or COVID-19 (a)': 'symptomatic',
        'A household member has had a COVID-19 test (b)': 'testing',
        'A household member who tested for COVID-19 was positive (c)(d)': 'COVID-19',
    }
    data = data.rename(index=index_map)
    data = data.transpose()
    data.index = pd.to_datetime(data.index, format='%b-%y')
    return data


def get_ifrs(tex_doc: StandardTexDoc) -> dict:
    """Get infection fatality rates, see 'description' below.

    Args:
        tex_doc: Documentation object

    Returns:
        Values for each IFR parameter by age bracket
    """
    description = 'Age-specific infection fatality rates (IFRs) have previously been estimated by various groups ' \
        "in unvaccinated populations, including O'Driscoll and colleagues who estimated " \
        'IFRs using data from 45 countries \\cite{odriscoll2021}. These IFRs pertained to the risk of death given infection ' \
        'for the wild-type strain of SARS-CoV-2 in unvaccinated populations, and so are unlikely to represent ' \
        'IFRs that would be applicable to the Australian population in 2022 because of vaccine-induced immunity ' \
        'and differences in severity in severity between the wild-type variant and Omicron subvariants simulated in this analysis. ' \
        'We therefore considered more recent studies, such as that of Erikstrup and colleagues to be better ' \
        'applicable to our local context, although also with limitations. ' \
        'Danish investigators used the increase in anti-nucleocapsid IgG seroprevalence in blood donors ' \
        'from January to April 2022 to estimate age-specific attack rates for the first Omicron wave in Denmark. ' \
        '\cite{erikstrup2022} They then re-weighted these values to estimate the attack rate ' \
        'for the general population aged 17-72. Linking this estimate to COVID-19 deaths ' \
        'reported within 60 days of a positive PCR, they estimated the Omicron-specific IFR, ' \
        'which was then re-weighted to exclude people with comorbidities. ' \
        'Therefore, their final results used in our analysis represent an Omicron-specific IFR ' \
        'for a healthy vaccinated population aged 17 to 72 years.' \
        "As expected, the estimates from Erikstrup are consideraly lower than those of O'Driscoll. " \
        'However, there are also several potential differences between the Danish epidemic and that of Australia, ' \
        'most notably that community transmission had been established from much earlier in the pandemic in ' \
        'Denmark than in Australia, such that the Danish population would have markedly greater natural immunity, '  \
        'which could provide significant additional protection given the same vaccination status. ' \
        'Further, given that these estimates estimate attack rates from blood donors, ' \
        'the age ranges covered by this study extend from 17 years to 73 years of age, making it necessary ' \
        'to extrapolate from these estimates to the extremes of age. ' \
        'We approached this extrapolation by identifying broadly equivalent younger and older age groups ' \
        'from each study for use as baselines for the more extreme age groups. Specifically, ' \
        'we considered that the IFR estimate for the 17 to 36 years-old age group from Erikstrup could ' \
        "be compared to the 25 to 29 years-old age group form O'Driscoll, and that " \
        'the 61 to 73 years-old age group from Erikstrup could be compared to the 65 to 69 years-old ' \
        "age group from O'Driscoll. We next calculated the ratio in the IFRs of these `equivalent' " \
        'age groups from each study, before then applying these ratios to the estimates from ' \
        "O'Driscoll for the age bands outside of the age range calculated by Erikstrup. " \
        '(i.e. 0-4, 5-9, 10-14, 15-19, 70-74, 75-79 and 80+). ' \
        'Next, to obtain IFR estimates for each modelled 5-year band from 75-79 years-old ' \
        'we performed linear interpolation from the estimates available to the mid-point of each modelled age band. ' \
        'We now have estimates for each 5-year band from 0-4 to 75-79 and for 80+ years-old. ' \
        'To calculate the IFR parameter for the modelled 75+ age band, we took an average of the 75-79 and 80+ ' \
        'estimates, weighted using the proportion of the Australian population aged 75+ who are aged ' \
        '75-79 and 80+. An illustration of this process is presented in Figure \\ref{ifr_calculation}. '
    tex_doc.add_line(description, 'Parameters', subsection='Infection Fatality Rates')
    
    # Raw data from O'Driscoll, 5-year age bands
    odriscoll = pd.Series(
        {
            0: 0.003,
            5: 0.001,
            10: 0.001,
            15: 0.003,
            20: 0.006,
            25: 0.013,
            30: 0.024,
            35: 0.04,
            40: 0.075,
            45: 0.121,
            50: 0.207,
            55: 0.323,
            60: 0.456,
            65: 1.075,
            70: 1.674,
            75: 3.203,
            80: 8.292,
        }
    ) / 100.0
    odriscoll.index = odriscoll.index + 2.5

    # Erikstrup raw data
    erikstrup = pd.Series(
        {
            (17 + 36) / 2: 2.6,
            (36 + 51) / 2: 5.8,
            (51 + 61) / 2: 14.6,
            (61 + 73) / 2: 24.6,
        }
    ) / 1e5

    # Most comparable upper and lower age group ratio
    lower_ratio = erikstrup[26.5] / odriscoll[27.5]
    upper_ratio = erikstrup[67.0] / odriscoll[67.5]

    # Apply the ratios to the upper and missing age groups without estimates from Erikstrup
    lower_adjusted = odriscoll[ :17.5] * lower_ratio
    upper_adjusted = odriscoll[72.5: ] * upper_ratio

    # Combine extrapolated estimates with Erikstrup
    combined = pd.concat([lower_adjusted, erikstrup, upper_adjusted])

    # Modelled breakpoints (lower values rather than midpoints of age groups)
    age_mid_points = np.linspace(2.5, 72.5, 15)
    final_values = pd.Series(np.interp(age_mid_points, combined.index, combined), index=age_mid_points)

    # Proportion of the 75+ age group IFR to take from the 80+ estimate
    pops = load_raw_pop_data('31010do002_202206.xlsx').sum(axis=1)
    prop_75_over_80 = pops['80-84': ].sum() / pops['75-79': ].sum()
    final_values[77.5] = combined[82.5] * prop_75_over_80 + combined[77.5] * (1.0 - prop_75_over_80)

    # Set age bands back to lower breakpoint values
    model_breakpoint_values = copy(final_values)
    model_breakpoint_values.index = final_values.index - 2.5

    fig = go.Figure()
    fig.add_trace(go.Scatter(x=odriscoll.index, y=odriscoll, name="O'Driscoll"))
    fig.add_trace(go.Scatter(x=erikstrup.index, y=erikstrup, name='Erikstrup'))
    fig.add_trace(go.Scatter(x=upper_adjusted.index, y=upper_adjusted, name="Upper adjusted O'Driscoll"))
    fig.add_trace(go.Scatter(x=lower_adjusted.index, y=lower_adjusted, name="Lower adjusted O'Driscoll"))
    fig.add_trace(go.Scatter(x=final_values.index, y=final_values, name='Combined and interpolated', line={'dash': 'dot'}))
    fig.add_trace(go.Scatter(x=model_breakpoint_values.index, y=model_breakpoint_values, name='Values by model breakpoints'))
    fig.update_yaxes(type='log', tickformat='E')
    fig.update_layout(height=400)
    ifr_fig_name = 'ifr_calculation'
    title = 'Illustration of the calculation of the base age-specific infection-fatality rates applied in the model. '
    caption = "O'Driscoll and Erikstrup indicate the original data reported in the studies of interest. " \
        'Subsequent traces indicate the further steps in estimating values for use in the model, ' \
        'with the last trace representing the parameter applied according to the lower value of each age bracket. '
    add_image_to_doc(fig, ifr_fig_name, 'svg', title, tex_doc, 'Parameters', caption=caption)
    model_breakpoint_values.index = model_breakpoint_values.index.map(lambda i: f'ifr_{int(i)}')
    return model_breakpoint_values.to_dict()


def get_raw_state_mobility(
    tex_doc: StandardTexDoc,
    cross_ref: bool=True,
) -> pd.DataFrame:
    """Get raw Google mobility data, concatenating 2021 and 2022 data,
    retaining only state-level data and converting to date index.

    Args:
        tex_doc: Documentation object
        cross_ref: Whether to include cross references in the document
        
    Returns:
        State-level mobility data, names of jurisdictions and locations
    """
    fig_ref = ' (Figure \\ref{state_mobility})' if cross_ref else ''
    description = 'We undertook an alternative analysis in which estimates of population mobility ' \
        'were used to scale transmission rates.\n\n ' \
        'Raw estimates of Australian population mobility were obtained ' \
        '\\href{https://www.google.com/covid19/mobility/}{from Google} ' \
        f'with 2021 and 2022 data concatenated together{fig_ref}. '
    tex_doc.add_line(description, section='Mobility extension', subsection='Data processing')

    raw_data_2021 = pd.read_csv(DATA_PATH / '2021_AU_Region_Mobility_Report.csv', index_col=8)
    raw_data_2022 = pd.read_csv(DATA_PATH / '2022_AU_Region_Mobility_Report.csv', index_col=8)
    raw_data =  pd.concat([raw_data_2021, raw_data_2022])
    
    state_data = raw_data.loc[raw_data['sub_region_1'].notnull() & raw_data['sub_region_2'].isnull()]
    state_data.index = pd.to_datetime(state_data.index)

    jurisdictions = set([j for j in state_data['sub_region_1'] if j != 'Australia'])
    mob_locs = [c for c in state_data.columns if CHANGE_STR in c]
    return state_data, jurisdictions, mob_locs


def get_base_vacc_data() -> pd.DataFrame:
    """
    Get raw vaccination data obtained from Commonwealth.

    Returns:
        Collated vaccination data in its rawest form
    """
    vacc_df = pd.read_csv(DATA_PATH / 'aus_vax_data.csv', index_col=424)
    vacc_df.index = pd.to_datetime(vacc_df.index, infer_datetime_format=True)
    return vacc_df.sort_index()


def get_subvariant_prop_dates() -> pd.DataFrame:
    """Get the earliest dates at which a certain proportion of 
    genotyped variants were reported as attributable to each of the three modelled subvariants.

    Returns:
        The dataframe containing the dates
    """
    voc_emerge_df = pd.DataFrame(
        {
            'ba1': [datetime(2021, 11, 22), datetime(2021, 11, 29), datetime(2021, 12, 20), 'blue'],
            'ba2': [datetime(2021, 11, 29), datetime(2022, 1, 10), datetime(2022, 3, 7), 'red'], 
            'ba5': [datetime(2022, 3, 28), datetime(2022, 5, 16), datetime(2022, 6, 27), 'green'],
        },
        index=['any', '>1%', '>50%', 'colour']
    )
    return voc_emerge_df<|MERGE_RESOLUTION|>--- conflicted
+++ resolved
@@ -5,16 +5,17 @@
 from plotly import graph_objects as go
 
 from emutools.tex import get_tex_formatted_date, TexDoc, StandardTexDoc
-<<<<<<< HEAD
-from .constants import TARGETS_START_DATE, TARGETS_AVERAGE_WINDOW, IMMUNITY_LAG, WHO_CHANGE_WEEKLY_REPORT_DATE, AGE_STRATA
+from .constants import (
+    TARGETS_START_DATE,
+    TARGETS_AVERAGE_WINDOW,
+    IMMUNITY_LAG,
+    WHO_CHANGE_WEEKLY_REPORT_DATE,
+    AGE_STRATA,
+)
 from .constants import DATA_PATH, NATIONAL_DATA_START_DATE, NUCLEOCAPS_SENS
-=======
-from aust_covid.constants import TARGETS_START_DATE, TARGETS_AVERAGE_WINDOW, IMMUNITY_LAG, WHO_CHANGE_WEEKLY_REPORT_DATE, AGE_STRATA
-from aust_covid.constants import DATA_PATH, NATIONAL_DATA_START_DATE, NUCLEOCAPS_SENS
->>>>>>> 3da9b32b
 from emutools.tex import add_image_to_doc
 
-CHANGE_STR = '_percent_change_from_baseline'
+CHANGE_STR = "_percent_change_from_baseline"
 
 
 def load_national_case_data(tex_doc: StandardTexDoc) -> pd.Series:
@@ -26,15 +27,17 @@
     Returns:
         Case targets
     """
-    description = 'Official COVID-19 data for Australian notifications through 2022 were obtained from ' \
-        '\href{https://www.health.gov.au/health-alerts/covid-19/weekly-reporting}{The Department of Health} ' \
-        f'on the {get_tex_formatted_date(datetime(2023, 5, 2))}. '
-    tex_doc.add_line(description, 'Targets', subsection='Notifications')
-
-    national_data = pd.read_csv(DATA_PATH / 'Aus_covid_data.csv', index_col='date')
+    description = (
+        "Official COVID-19 data for Australian notifications through 2022 were obtained from "
+        "\href{https://www.health.gov.au/health-alerts/covid-19/weekly-reporting}{The Department of Health} "
+        f"on the {get_tex_formatted_date(datetime(2023, 5, 2))}. "
+    )
+    tex_doc.add_line(description, "Targets", subsection="Notifications")
+
+    national_data = pd.read_csv(DATA_PATH / "Aus_covid_data.csv", index_col="date")
     national_data.index = pd.to_datetime(national_data.index)
-    national_data = national_data[national_data['region'] == 'AUS']
-    return national_data['cases']
+    national_data = national_data[national_data["region"] == "AUS"]
+    return national_data["cases"]
 
 
 def load_owid_case_data(tex_doc: TexDoc) -> pd.Series:
@@ -46,12 +49,14 @@
     Returns:
         Full OWID time series for cases for Australia
     """
-    description = 'Data that extended back to 2021 were obtained from ' \
-        '\href{https://github.com/owid/covid-19-data/tree/master/public/data#license}{OWID} on ' \
-        f'the {get_tex_formatted_date(datetime(2023, 6, 16))}. '
-    tex_doc.add_line(description, 'Targets', subsection='Notifications')
-
-    owid_data = pd.read_csv(DATA_PATH / 'aust_2021_surv_data.csv', index_col=0)['new_cases']
+    description = (
+        "Data that extended back to 2021 were obtained from "
+        "\href{https://github.com/owid/covid-19-data/tree/master/public/data#license}{OWID} on "
+        f"the {get_tex_formatted_date(datetime(2023, 6, 16))}. "
+    )
+    tex_doc.add_line(description, "Targets", subsection="Notifications")
+
+    owid_data = pd.read_csv(DATA_PATH / "aust_2021_surv_data.csv", index_col=0)["new_cases"]
     owid_data.index = pd.to_datetime(owid_data.index)
     return owid_data
 
@@ -65,17 +70,19 @@
     Returns:
         Full case targets
     """
-    description = 'Because official Australian Government notification data were unavailable for 2021, ' \
-        'and the initial upslope of the epidemic occurred in the last months of this year, ' \
-        'the calibration target for cases was constructed ' \
-        "from the `Our World in Data' (OWID) data for 2021 " \
-        'concatenated with the Australian Government data for 2022. ' \
-        'That is, we preferentially used Australian Government data throughout most of our ' \
-        "simulation period of interest, which is extracted from Australia's " \
-        '\\href{https://www.health.gov.au/our-work/nndss}{national surveillance reporting system}. ' \
-        'Note that daily case data for Australia were unavailable from the World Health Organization website ' \
-        '(which draws from the Australian NNDSS), because reporting changed to weekly in 2021. '
-    tex_doc.add_line(description, 'Targets', subsection='Notifications')
+    description = (
+        "Because official Australian Government notification data were unavailable for 2021, "
+        "and the initial upslope of the epidemic occurred in the last months of this year, "
+        "the calibration target for cases was constructed "
+        "from the `Our World in Data' (OWID) data for 2021 "
+        "concatenated with the Australian Government data for 2022. "
+        "That is, we preferentially used Australian Government data throughout most of our "
+        "simulation period of interest, which is extracted from Australia's "
+        "\\href{https://www.health.gov.au/our-work/nndss}{national surveillance reporting system}. "
+        "Note that daily case data for Australia were unavailable from the World Health Organization website "
+        "(which draws from the Australian NNDSS), because reporting changed to weekly in 2021. "
+    )
+    tex_doc.add_line(description, "Targets", subsection="Notifications")
 
     national_data = load_national_case_data(tex_doc)
     owid_data = load_owid_case_data(tex_doc)
@@ -92,15 +99,17 @@
     Returns:
         Death targets
     """
-    description = 'The daily time series of deaths for Australia was obtained from the ' \
-        "World Health Organization's \href{https://covid19.who.int/WHO-COVID-19-global-data.csv}" \
-        f'{{Coronavirus (COVID-19) Dashboard}}, downloaded on {get_tex_formatted_date(datetime(2023, 7, 18))}. '
-    tex_doc.add_line(description, 'Targets', subsection='Deaths')
-
-    raw_data = pd.read_csv(DATA_PATH / 'WHO-COVID-19-global-data.csv', index_col=0)
-    aust_data = raw_data[raw_data['Country'] == 'Australia']
+    description = (
+        "The daily time series of deaths for Australia was obtained from the "
+        "World Health Organization's \href{https://covid19.who.int/WHO-COVID-19-global-data.csv}"
+        f"{{Coronavirus (COVID-19) Dashboard}}, downloaded on {get_tex_formatted_date(datetime(2023, 7, 18))}. "
+    )
+    tex_doc.add_line(description, "Targets", subsection="Deaths")
+
+    raw_data = pd.read_csv(DATA_PATH / "WHO-COVID-19-global-data.csv", index_col=0)
+    aust_data = raw_data[raw_data["Country"] == "Australia"]
     aust_data.index = pd.to_datetime(aust_data.index)
-    aust_death_data = aust_data.loc[:WHO_CHANGE_WEEKLY_REPORT_DATE, :]['New_deaths']
+    aust_death_data = aust_data.loc[:WHO_CHANGE_WEEKLY_REPORT_DATE, :]["New_deaths"]
     return aust_death_data.rolling(window=TARGETS_AVERAGE_WINDOW).mean().dropna()
 
 
@@ -113,22 +122,24 @@
     Returns:
         Serosurvey targets
     """
-    description = 'In Australia, all programmatically available vaccines were directed ' \
-        'at the SARS-CoV-2 spike protein, such that nucleocapsid-directed antibodies serve ' \
-        'to indicate past immunological exposore to the virus. ' \
-        'We obtained estimates of the seroprevalence of antibodies to ' \
-        'nucleocapsid antigen from Australian blood donors from Kirby Institute serosurveillance reports. ' \
-        'Data are available from \href{https://www.kirby.unsw.edu.au/sites/default/files/documents/COVID19-Blood-Donor-Report-Round4-Nov-Dec-2022_supplementary%5B1%5D.pdf}' \
-        'the round 4 {serosurvey}, with ' \
-        '\href{https://www.kirby.unsw.edu.au/sites/default/files/documents/COVID19-Blood-Donor-Report-Round1-Feb-Mar-2022%5B1%5D.pdf}' \
-        '{information on assay sensitivity} also reported. ' \
-        f'The raw values reported in the serosurvey were inflated by the reported assay sensitivity (i.e. {NUCLEOCAPS_SENS}), ' \
-        'with no adjustment made for the (assumed very high) specificity of the assay. ' \
-        f'We lagged these empiric estimates by {int(IMMUNITY_LAG)} days to account for the delay between infection and seroconversion. ' \
-        'Although anti-nucleocapsid antibodies likely wane with time to some extent, ' \
-        'most exposed persons maintain a response for ten months following infection, ' \
-        'which is well within the time period of infection for which we used these estimates \\cite{vanelslande2022}. '
-    tex_doc.add_line(description, 'Targets', subsection='Seroprevalence')
+    description = (
+        "In Australia, all programmatically available vaccines were directed "
+        "at the SARS-CoV-2 spike protein, such that nucleocapsid-directed antibodies serve "
+        "to indicate past immunological exposore to the virus. "
+        "We obtained estimates of the seroprevalence of antibodies to "
+        "nucleocapsid antigen from Australian blood donors from Kirby Institute serosurveillance reports. "
+        "Data are available from \href{https://www.kirby.unsw.edu.au/sites/default/files/documents/COVID19-Blood-Donor-Report-Round4-Nov-Dec-2022_supplementary%5B1%5D.pdf}"
+        "the round 4 {serosurvey}, with "
+        "\href{https://www.kirby.unsw.edu.au/sites/default/files/documents/COVID19-Blood-Donor-Report-Round1-Feb-Mar-2022%5B1%5D.pdf}"
+        "{information on assay sensitivity} also reported. "
+        f"The raw values reported in the serosurvey were inflated by the reported assay sensitivity (i.e. {NUCLEOCAPS_SENS}), "
+        "with no adjustment made for the (assumed very high) specificity of the assay. "
+        f"We lagged these empiric estimates by {int(IMMUNITY_LAG)} days to account for the delay between infection and seroconversion. "
+        "Although anti-nucleocapsid antibodies likely wane with time to some extent, "
+        "most exposed persons maintain a response for ten months following infection, "
+        "which is well within the time period of infection for which we used these estimates \\cite{vanelslande2022}. "
+    )
+    tex_doc.add_line(description, "Targets", subsection="Seroprevalence")
 
     data = pd.Series(
         {
@@ -154,7 +165,9 @@
     skip_rows = list(range(0, 4)) + list(range(5, 227)) + list(range(328, 332))
     for group in range(16):
         skip_rows += list(range(228 + group * 6, 233 + group * 6))
-    return pd.read_excel(DATA_PATH / sheet_name, sheet_name='Table_7', skiprows=skip_rows, index_col=[0])
+    return pd.read_excel(
+        DATA_PATH / sheet_name, sheet_name="Table_7", skiprows=skip_rows, index_col=[0]
+    )
 
 
 def load_pop_data(tex_doc: StandardTexDoc) -> pd.DataFrame:
@@ -166,25 +179,31 @@
     Returns:
         Population by age and jurisdiction
     """
-    sheet_name = '31010do002_202206.xlsx'
-    sheet = sheet_name.replace('_', '\_')
-    start_ageup_band = '75-79'
-    description = f'For estimates of the Australian population, data were downloaded ' \
-        f'from the Australian Bureau of Statistics website on {get_tex_formatted_date(datetime(2023, 3, 1))} \cite{{abs2022}} ' \
-        f"(sheet {sheet}). Minor jurisdictions other than Australia's eight major state and territories " \
-        '(i.e. Christmas island, the Cocos Islands, Norfolk Island and Jervis Bay Territory) are excluded from these data. ' \
-        'These much smaller jurisdictions likely contribute little to overall COVID-19 epidemiology ' \
-        'and are also unlikely to mix homogeneously with the larger states/territories. ' \
-        'The populations of states other than Western Australia (WA) were summed to obtain the population ' \
-        "of the second `other states' spatial patch of the model. " \
-        f'The population estimates for all 5-year age brackets from {start_ageup_band} upwards ' \
-        'were summed to obtain the 75 and above age group estimates (Figure \\ref{input_population}). '
-    tex_doc.add_line(description, 'Population')
+    sheet_name = "31010do002_202206.xlsx"
+    sheet = sheet_name.replace("_", "\_")
+    start_ageup_band = "75-79"
+    description = (
+        f"For estimates of the Australian population, data were downloaded "
+        f"from the Australian Bureau of Statistics website on {get_tex_formatted_date(datetime(2023, 3, 1))} \cite{{abs2022}} "
+        f"(sheet {sheet}). Minor jurisdictions other than Australia's eight major state and territories "
+        "(i.e. Christmas island, the Cocos Islands, Norfolk Island and Jervis Bay Territory) are excluded from these data. "
+        "These much smaller jurisdictions likely contribute little to overall COVID-19 epidemiology "
+        "and are also unlikely to mix homogeneously with the larger states/territories. "
+        "The populations of states other than Western Australia (WA) were summed to obtain the population "
+        "of the second `other states' spatial patch of the model. "
+        f"The population estimates for all 5-year age brackets from {start_ageup_band} upwards "
+        "were summed to obtain the 75 and above age group estimates (Figure \\ref{input_population}). "
+    )
+    tex_doc.add_line(description, "Population")
 
     raw_data = load_raw_pop_data(sheet_name)
-    other_cols = [col for col in raw_data.columns if col not in ['Western Australia', 'Australia']]
-    spatial_pops = pd.DataFrame({'wa': raw_data['Western Australia'], 'other': raw_data[other_cols].sum(axis=1)})
-    model_pop_data = pd.concat([spatial_pops.loc[:'70-74'], pd.DataFrame([spatial_pops.loc[start_ageup_band:].sum()])])
+    other_cols = [col for col in raw_data.columns if col not in ["Western Australia", "Australia"]]
+    spatial_pops = pd.DataFrame(
+        {"wa": raw_data["Western Australia"], "other": raw_data[other_cols].sum(axis=1)}
+    )
+    model_pop_data = pd.concat(
+        [spatial_pops.loc[:"70-74"], pd.DataFrame([spatial_pops.loc[start_ageup_band:].sum()])]
+    )
     model_pop_data.index = AGE_STRATA
     return model_pop_data
 
@@ -200,37 +219,42 @@
     Returns:
         The population data
     """
-    description = 'To align with the methodology of the POLYMOD study \cite{mossong2008} ' \
-        'we sourced the 2001 UK census population for those living in the UK at the time of the census ' \
-        'from the \href{https://ec.europa.eu/eurostat}{Eurostat database}. '
-    tex_doc.add_line(description, 'Mixing')
-    
-    sheet_name = 'cens_01nscbirth__custom_6028079_page_spreadsheet.xlsx'
+    description = (
+        "To align with the methodology of the POLYMOD study \cite{mossong2008} "
+        "we sourced the 2001 UK census population for those living in the UK at the time of the census "
+        "from the \href{https://ec.europa.eu/eurostat}{Eurostat database}. "
+    )
+    tex_doc.add_line(description, "Mixing")
+
+    sheet_name = "cens_01nscbirth__custom_6028079_page_spreadsheet.xlsx"
     data = pd.read_excel(
-        DATA_PATH / sheet_name, 
-        sheet_name='Sheet_1', 
-        skiprows=list(range(0, 11)) + list(range(30, 37)), 
-        usecols='B:C', 
+        DATA_PATH / sheet_name,
+        sheet_name="Sheet_1",
+        skiprows=list(range(0, 11)) + list(range(30, 37)),
+        usecols="B:C",
         index_col=0,
     )
-    data.index.name = 'age_group'
-    data.columns = ['uk_pops']
-    data.index = data.index.map(lambda string: string.replace('From ', '').replace(' years', ''))
-    return data['uk_pops']
+    data.index.name = "age_group"
+    data.columns = ["uk_pops"]
+    data.index = data.index.map(lambda string: string.replace("From ", "").replace(" years", ""))
+    return data["uk_pops"]
 
 
 def load_household_impacts_data():
-    filename = DATA_PATH / 'Australian Households, cold-flu-COVID-19 symptoms, tests, and positive cases in the past four weeks, by time of reporting .csv'
+    filename = (
+        DATA_PATH
+        / "Australian Households, cold-flu-COVID-19 symptoms, tests, and positive cases in the past four weeks, by time of reporting .csv"
+    )
     data = pd.read_csv(filename, skiprows=[0] + list(range(5, 12)), index_col=0)
     data.columns = [col.replace(" (%)", "") for col in data.columns]
     index_map = {
-        'A household member has symptoms of cold, flu or COVID-19 (a)': 'symptomatic',
-        'A household member has had a COVID-19 test (b)': 'testing',
-        'A household member who tested for COVID-19 was positive (c)(d)': 'COVID-19',
+        "A household member has symptoms of cold, flu or COVID-19 (a)": "symptomatic",
+        "A household member has had a COVID-19 test (b)": "testing",
+        "A household member who tested for COVID-19 was positive (c)(d)": "COVID-19",
     }
     data = data.rename(index=index_map)
     data = data.transpose()
-    data.index = pd.to_datetime(data.index, format='%b-%y')
+    data.index = pd.to_datetime(data.index, format="%b-%y")
     return data
 
 
@@ -243,99 +267,109 @@
     Returns:
         Values for each IFR parameter by age bracket
     """
-    description = 'Age-specific infection fatality rates (IFRs) have previously been estimated by various groups ' \
-        "in unvaccinated populations, including O'Driscoll and colleagues who estimated " \
-        'IFRs using data from 45 countries \\cite{odriscoll2021}. These IFRs pertained to the risk of death given infection ' \
-        'for the wild-type strain of SARS-CoV-2 in unvaccinated populations, and so are unlikely to represent ' \
-        'IFRs that would be applicable to the Australian population in 2022 because of vaccine-induced immunity ' \
-        'and differences in severity in severity between the wild-type variant and Omicron subvariants simulated in this analysis. ' \
-        'We therefore considered more recent studies, such as that of Erikstrup and colleagues to be better ' \
-        'applicable to our local context, although also with limitations. ' \
-        'Danish investigators used the increase in anti-nucleocapsid IgG seroprevalence in blood donors ' \
-        'from January to April 2022 to estimate age-specific attack rates for the first Omicron wave in Denmark. ' \
-        '\cite{erikstrup2022} They then re-weighted these values to estimate the attack rate ' \
-        'for the general population aged 17-72. Linking this estimate to COVID-19 deaths ' \
-        'reported within 60 days of a positive PCR, they estimated the Omicron-specific IFR, ' \
-        'which was then re-weighted to exclude people with comorbidities. ' \
-        'Therefore, their final results used in our analysis represent an Omicron-specific IFR ' \
-        'for a healthy vaccinated population aged 17 to 72 years.' \
-        "As expected, the estimates from Erikstrup are consideraly lower than those of O'Driscoll. " \
-        'However, there are also several potential differences between the Danish epidemic and that of Australia, ' \
-        'most notably that community transmission had been established from much earlier in the pandemic in ' \
-        'Denmark than in Australia, such that the Danish population would have markedly greater natural immunity, '  \
-        'which could provide significant additional protection given the same vaccination status. ' \
-        'Further, given that these estimates estimate attack rates from blood donors, ' \
-        'the age ranges covered by this study extend from 17 years to 73 years of age, making it necessary ' \
-        'to extrapolate from these estimates to the extremes of age. ' \
-        'We approached this extrapolation by identifying broadly equivalent younger and older age groups ' \
-        'from each study for use as baselines for the more extreme age groups. Specifically, ' \
-        'we considered that the IFR estimate for the 17 to 36 years-old age group from Erikstrup could ' \
-        "be compared to the 25 to 29 years-old age group form O'Driscoll, and that " \
-        'the 61 to 73 years-old age group from Erikstrup could be compared to the 65 to 69 years-old ' \
-        "age group from O'Driscoll. We next calculated the ratio in the IFRs of these `equivalent' " \
-        'age groups from each study, before then applying these ratios to the estimates from ' \
-        "O'Driscoll for the age bands outside of the age range calculated by Erikstrup. " \
-        '(i.e. 0-4, 5-9, 10-14, 15-19, 70-74, 75-79 and 80+). ' \
-        'Next, to obtain IFR estimates for each modelled 5-year band from 75-79 years-old ' \
-        'we performed linear interpolation from the estimates available to the mid-point of each modelled age band. ' \
-        'We now have estimates for each 5-year band from 0-4 to 75-79 and for 80+ years-old. ' \
-        'To calculate the IFR parameter for the modelled 75+ age band, we took an average of the 75-79 and 80+ ' \
-        'estimates, weighted using the proportion of the Australian population aged 75+ who are aged ' \
-        '75-79 and 80+. An illustration of this process is presented in Figure \\ref{ifr_calculation}. '
-    tex_doc.add_line(description, 'Parameters', subsection='Infection Fatality Rates')
-    
+    description = (
+        "Age-specific infection fatality rates (IFRs) have previously been estimated by various groups "
+        "in unvaccinated populations, including O'Driscoll and colleagues who estimated "
+        "IFRs using data from 45 countries \\cite{odriscoll2021}. These IFRs pertained to the risk of death given infection "
+        "for the wild-type strain of SARS-CoV-2 in unvaccinated populations, and so are unlikely to represent "
+        "IFRs that would be applicable to the Australian population in 2022 because of vaccine-induced immunity "
+        "and differences in severity in severity between the wild-type variant and Omicron subvariants simulated in this analysis. "
+        "We therefore considered more recent studies, such as that of Erikstrup and colleagues to be better "
+        "applicable to our local context, although also with limitations. "
+        "Danish investigators used the increase in anti-nucleocapsid IgG seroprevalence in blood donors "
+        "from January to April 2022 to estimate age-specific attack rates for the first Omicron wave in Denmark. "
+        "\cite{erikstrup2022} They then re-weighted these values to estimate the attack rate "
+        "for the general population aged 17-72. Linking this estimate to COVID-19 deaths "
+        "reported within 60 days of a positive PCR, they estimated the Omicron-specific IFR, "
+        "which was then re-weighted to exclude people with comorbidities. "
+        "Therefore, their final results used in our analysis represent an Omicron-specific IFR "
+        "for a healthy vaccinated population aged 17 to 72 years."
+        "As expected, the estimates from Erikstrup are consideraly lower than those of O'Driscoll. "
+        "However, there are also several potential differences between the Danish epidemic and that of Australia, "
+        "most notably that community transmission had been established from much earlier in the pandemic in "
+        "Denmark than in Australia, such that the Danish population would have markedly greater natural immunity, "
+        "which could provide significant additional protection given the same vaccination status. "
+        "Further, given that these estimates estimate attack rates from blood donors, "
+        "the age ranges covered by this study extend from 17 years to 73 years of age, making it necessary "
+        "to extrapolate from these estimates to the extremes of age. "
+        "We approached this extrapolation by identifying broadly equivalent younger and older age groups "
+        "from each study for use as baselines for the more extreme age groups. Specifically, "
+        "we considered that the IFR estimate for the 17 to 36 years-old age group from Erikstrup could "
+        "be compared to the 25 to 29 years-old age group form O'Driscoll, and that "
+        "the 61 to 73 years-old age group from Erikstrup could be compared to the 65 to 69 years-old "
+        "age group from O'Driscoll. We next calculated the ratio in the IFRs of these `equivalent' "
+        "age groups from each study, before then applying these ratios to the estimates from "
+        "O'Driscoll for the age bands outside of the age range calculated by Erikstrup. "
+        "(i.e. 0-4, 5-9, 10-14, 15-19, 70-74, 75-79 and 80+). "
+        "Next, to obtain IFR estimates for each modelled 5-year band from 75-79 years-old "
+        "we performed linear interpolation from the estimates available to the mid-point of each modelled age band. "
+        "We now have estimates for each 5-year band from 0-4 to 75-79 and for 80+ years-old. "
+        "To calculate the IFR parameter for the modelled 75+ age band, we took an average of the 75-79 and 80+ "
+        "estimates, weighted using the proportion of the Australian population aged 75+ who are aged "
+        "75-79 and 80+. An illustration of this process is presented in Figure \\ref{ifr_calculation}. "
+    )
+    tex_doc.add_line(description, "Parameters", subsection="Infection Fatality Rates")
+
     # Raw data from O'Driscoll, 5-year age bands
-    odriscoll = pd.Series(
-        {
-            0: 0.003,
-            5: 0.001,
-            10: 0.001,
-            15: 0.003,
-            20: 0.006,
-            25: 0.013,
-            30: 0.024,
-            35: 0.04,
-            40: 0.075,
-            45: 0.121,
-            50: 0.207,
-            55: 0.323,
-            60: 0.456,
-            65: 1.075,
-            70: 1.674,
-            75: 3.203,
-            80: 8.292,
-        }
-    ) / 100.0
+    odriscoll = (
+        pd.Series(
+            {
+                0: 0.003,
+                5: 0.001,
+                10: 0.001,
+                15: 0.003,
+                20: 0.006,
+                25: 0.013,
+                30: 0.024,
+                35: 0.04,
+                40: 0.075,
+                45: 0.121,
+                50: 0.207,
+                55: 0.323,
+                60: 0.456,
+                65: 1.075,
+                70: 1.674,
+                75: 3.203,
+                80: 8.292,
+            }
+        )
+        / 100.0
+    )
     odriscoll.index = odriscoll.index + 2.5
 
     # Erikstrup raw data
-    erikstrup = pd.Series(
-        {
-            (17 + 36) / 2: 2.6,
-            (36 + 51) / 2: 5.8,
-            (51 + 61) / 2: 14.6,
-            (61 + 73) / 2: 24.6,
-        }
-    ) / 1e5
+    erikstrup = (
+        pd.Series(
+            {
+                (17 + 36) / 2: 2.6,
+                (36 + 51) / 2: 5.8,
+                (51 + 61) / 2: 14.6,
+                (61 + 73) / 2: 24.6,
+            }
+        )
+        / 1e5
+    )
 
     # Most comparable upper and lower age group ratio
     lower_ratio = erikstrup[26.5] / odriscoll[27.5]
     upper_ratio = erikstrup[67.0] / odriscoll[67.5]
 
     # Apply the ratios to the upper and missing age groups without estimates from Erikstrup
-    lower_adjusted = odriscoll[ :17.5] * lower_ratio
-    upper_adjusted = odriscoll[72.5: ] * upper_ratio
+    lower_adjusted = odriscoll[:17.5] * lower_ratio
+    upper_adjusted = odriscoll[72.5:] * upper_ratio
 
     # Combine extrapolated estimates with Erikstrup
     combined = pd.concat([lower_adjusted, erikstrup, upper_adjusted])
 
     # Modelled breakpoints (lower values rather than midpoints of age groups)
     age_mid_points = np.linspace(2.5, 72.5, 15)
-    final_values = pd.Series(np.interp(age_mid_points, combined.index, combined), index=age_mid_points)
+    final_values = pd.Series(
+        np.interp(age_mid_points, combined.index, combined), index=age_mid_points
+    )
 
     # Proportion of the 75+ age group IFR to take from the 80+ estimate
-    pops = load_raw_pop_data('31010do002_202206.xlsx').sum(axis=1)
-    prop_75_over_80 = pops['80-84': ].sum() / pops['75-79': ].sum()
+    pops = load_raw_pop_data("31010do002_202206.xlsx").sum(axis=1)
+    prop_75_over_80 = pops["80-84":].sum() / pops["75-79":].sum()
     final_values[77.5] = combined[82.5] * prop_75_over_80 + combined[77.5] * (1.0 - prop_75_over_80)
 
     # Set age bands back to lower breakpoint values
@@ -344,26 +378,45 @@
 
     fig = go.Figure()
     fig.add_trace(go.Scatter(x=odriscoll.index, y=odriscoll, name="O'Driscoll"))
-    fig.add_trace(go.Scatter(x=erikstrup.index, y=erikstrup, name='Erikstrup'))
-    fig.add_trace(go.Scatter(x=upper_adjusted.index, y=upper_adjusted, name="Upper adjusted O'Driscoll"))
-    fig.add_trace(go.Scatter(x=lower_adjusted.index, y=lower_adjusted, name="Lower adjusted O'Driscoll"))
-    fig.add_trace(go.Scatter(x=final_values.index, y=final_values, name='Combined and interpolated', line={'dash': 'dot'}))
-    fig.add_trace(go.Scatter(x=model_breakpoint_values.index, y=model_breakpoint_values, name='Values by model breakpoints'))
-    fig.update_yaxes(type='log', tickformat='E')
+    fig.add_trace(go.Scatter(x=erikstrup.index, y=erikstrup, name="Erikstrup"))
+    fig.add_trace(
+        go.Scatter(x=upper_adjusted.index, y=upper_adjusted, name="Upper adjusted O'Driscoll")
+    )
+    fig.add_trace(
+        go.Scatter(x=lower_adjusted.index, y=lower_adjusted, name="Lower adjusted O'Driscoll")
+    )
+    fig.add_trace(
+        go.Scatter(
+            x=final_values.index,
+            y=final_values,
+            name="Combined and interpolated",
+            line={"dash": "dot"},
+        )
+    )
+    fig.add_trace(
+        go.Scatter(
+            x=model_breakpoint_values.index,
+            y=model_breakpoint_values,
+            name="Values by model breakpoints",
+        )
+    )
+    fig.update_yaxes(type="log", tickformat="E")
     fig.update_layout(height=400)
-    ifr_fig_name = 'ifr_calculation'
-    title = 'Illustration of the calculation of the base age-specific infection-fatality rates applied in the model. '
-    caption = "O'Driscoll and Erikstrup indicate the original data reported in the studies of interest. " \
-        'Subsequent traces indicate the further steps in estimating values for use in the model, ' \
-        'with the last trace representing the parameter applied according to the lower value of each age bracket. '
-    add_image_to_doc(fig, ifr_fig_name, 'svg', title, tex_doc, 'Parameters', caption=caption)
-    model_breakpoint_values.index = model_breakpoint_values.index.map(lambda i: f'ifr_{int(i)}')
+    ifr_fig_name = "ifr_calculation"
+    title = "Illustration of the calculation of the base age-specific infection-fatality rates applied in the model. "
+    caption = (
+        "O'Driscoll and Erikstrup indicate the original data reported in the studies of interest. "
+        "Subsequent traces indicate the further steps in estimating values for use in the model, "
+        "with the last trace representing the parameter applied according to the lower value of each age bracket. "
+    )
+    add_image_to_doc(fig, ifr_fig_name, "svg", title, tex_doc, "Parameters", caption=caption)
+    model_breakpoint_values.index = model_breakpoint_values.index.map(lambda i: f"ifr_{int(i)}")
     return model_breakpoint_values.to_dict()
 
 
 def get_raw_state_mobility(
     tex_doc: StandardTexDoc,
-    cross_ref: bool=True,
+    cross_ref: bool = True,
 ) -> pd.DataFrame:
     """Get raw Google mobility data, concatenating 2021 and 2022 data,
     retaining only state-level data and converting to date index.
@@ -371,26 +424,30 @@
     Args:
         tex_doc: Documentation object
         cross_ref: Whether to include cross references in the document
-        
+
     Returns:
         State-level mobility data, names of jurisdictions and locations
     """
-    fig_ref = ' (Figure \\ref{state_mobility})' if cross_ref else ''
-    description = 'We undertook an alternative analysis in which estimates of population mobility ' \
-        'were used to scale transmission rates.\n\n ' \
-        'Raw estimates of Australian population mobility were obtained ' \
-        '\\href{https://www.google.com/covid19/mobility/}{from Google} ' \
-        f'with 2021 and 2022 data concatenated together{fig_ref}. '
-    tex_doc.add_line(description, section='Mobility extension', subsection='Data processing')
-
-    raw_data_2021 = pd.read_csv(DATA_PATH / '2021_AU_Region_Mobility_Report.csv', index_col=8)
-    raw_data_2022 = pd.read_csv(DATA_PATH / '2022_AU_Region_Mobility_Report.csv', index_col=8)
-    raw_data =  pd.concat([raw_data_2021, raw_data_2022])
-    
-    state_data = raw_data.loc[raw_data['sub_region_1'].notnull() & raw_data['sub_region_2'].isnull()]
+    fig_ref = " (Figure \\ref{state_mobility})" if cross_ref else ""
+    description = (
+        "We undertook an alternative analysis in which estimates of population mobility "
+        "were used to scale transmission rates.\n\n "
+        "Raw estimates of Australian population mobility were obtained "
+        "\\href{https://www.google.com/covid19/mobility/}{from Google} "
+        f"with 2021 and 2022 data concatenated together{fig_ref}. "
+    )
+    tex_doc.add_line(description, section="Mobility extension", subsection="Data processing")
+
+    raw_data_2021 = pd.read_csv(DATA_PATH / "2021_AU_Region_Mobility_Report.csv", index_col=8)
+    raw_data_2022 = pd.read_csv(DATA_PATH / "2022_AU_Region_Mobility_Report.csv", index_col=8)
+    raw_data = pd.concat([raw_data_2021, raw_data_2022])
+
+    state_data = raw_data.loc[
+        raw_data["sub_region_1"].notnull() & raw_data["sub_region_2"].isnull()
+    ]
     state_data.index = pd.to_datetime(state_data.index)
 
-    jurisdictions = set([j for j in state_data['sub_region_1'] if j != 'Australia'])
+    jurisdictions = set([j for j in state_data["sub_region_1"] if j != "Australia"])
     mob_locs = [c for c in state_data.columns if CHANGE_STR in c]
     return state_data, jurisdictions, mob_locs
 
@@ -402,13 +459,13 @@
     Returns:
         Collated vaccination data in its rawest form
     """
-    vacc_df = pd.read_csv(DATA_PATH / 'aus_vax_data.csv', index_col=424)
+    vacc_df = pd.read_csv(DATA_PATH / "aus_vax_data.csv", index_col=424)
     vacc_df.index = pd.to_datetime(vacc_df.index, infer_datetime_format=True)
     return vacc_df.sort_index()
 
 
 def get_subvariant_prop_dates() -> pd.DataFrame:
-    """Get the earliest dates at which a certain proportion of 
+    """Get the earliest dates at which a certain proportion of
     genotyped variants were reported as attributable to each of the three modelled subvariants.
 
     Returns:
@@ -416,10 +473,10 @@
     """
     voc_emerge_df = pd.DataFrame(
         {
-            'ba1': [datetime(2021, 11, 22), datetime(2021, 11, 29), datetime(2021, 12, 20), 'blue'],
-            'ba2': [datetime(2021, 11, 29), datetime(2022, 1, 10), datetime(2022, 3, 7), 'red'], 
-            'ba5': [datetime(2022, 3, 28), datetime(2022, 5, 16), datetime(2022, 6, 27), 'green'],
+            "ba1": [datetime(2021, 11, 22), datetime(2021, 11, 29), datetime(2021, 12, 20), "blue"],
+            "ba2": [datetime(2021, 11, 29), datetime(2022, 1, 10), datetime(2022, 3, 7), "red"],
+            "ba5": [datetime(2022, 3, 28), datetime(2022, 5, 16), datetime(2022, 6, 27), "green"],
         },
-        index=['any', '>1%', '>50%', 'colour']
+        index=["any", ">1%", ">50%", "colour"],
     )
     return voc_emerge_df