from jax import numpy as jnp
import numpy as np
import pandas as pd
from datetime import datetime
from plotly.subplots import make_subplots

from summer2 import CompartmentalModel
from summer2.functions.time import get_linear_interpolation_function
from summer2.functions.derived import get_rolling_reduction
from summer2.parameters import Parameter, DerivedOutput, Function

<<<<<<< HEAD
from .constants import TARGETS_AVERAGE_WINDOW
from aust_covid.inputs import load_household_impacts_data
from emutools.utils import convolve_probability, build_gamma_dens_interval_func
from emutools.tex import get_tex_formatted_date, StandardTexDoc, add_image_to_doc
from .constants import INFECTION_PROCESSES, STRAIN_STRATA
=======
from aust_covid.constants import TARGETS_AVERAGE_WINDOW
from aust_covid.inputs import load_household_impacts_data
from emutools.utils import convolve_probability, build_gamma_dens_interval_func
from emutools.tex import get_tex_formatted_date, StandardTexDoc, add_image_to_doc
from aust_covid.constants import INFECTION_PROCESSES, STRAIN_STRATA
>>>>>>> 3da9b32b


def get_cdr_values(
    param: float, 
    test_ratios: np.array,
) -> pd.Series:
    """Get the case detection rate (proportion),
    given values for the exponent and a multiplier applied to it.
    The function returns zero when the product of the inputs is zero,
    and approaches one as the product of the inputs increses.

    Args:
        param: The multiplier calculated by get_param_to_exp_plateau
        test_ratios: The (scaling) input value

    Returns:
        The case detection rate (proportion of cases detected)
    """
    return 1.0 - np.exp(0.0 - param * test_ratios)


def get_param_to_exp_plateau(
    input_ratio: float, 
    cdr_param_target: float,
) -> float:
    """Solve the preceding equation for a value of param, given a ratio input.

    Args:
        input_ratio: Survey-derived testing ratio at the time that the CDR is "known"
        cdr_param_target: The "known" input CDR value at the same point in time

    Returns:
        The processed value of the parameter needed by get_cdr_values
    """
    return 0.0 - np.log(1.0 - cdr_param_target) / input_ratio


def track_incidence(
    model: CompartmentalModel,
    tex_doc: StandardTexDoc,
):
    """See 'description' string.

    Args:
        model: The summer epidemiological model
        tex_doc: Documentation object
    """
    description = 'Age group, strain-specific, and overall incidence of SARS-CoV-2 ' \
        '(including modelled episodes that would never have been detected) were tracked. ' \
        'This incidence was not used explicitly in the calibration process, ' \
        'but tracking this process was necessary for the calculation of several other  ' \
        'model outputs, as described below. ' \
        'The point at which new cases contribute to incidence is taken as ' \
        'the time of symptom onset in those infected persons who do develop symptoms. ' \
        'To account for the observation that infectiousness is often present for ' \
        'a short period prior to the onset of symptoms, ' \
        'we estimated incidence as the transition from the first to second ' \
        'chained sequential infectious compartment.\n'
    tex_doc.add_line(description, 'Outputs', subsection='Notifications')

    age_strata = model.stratifications['agegroup'].strata
    strain_strata = model.stratifications['strain'].strata
    for age in age_strata:
        age_str = f'Xagegroup_{age}'
        for strain in strain_strata:
            strain_str = f'Xstrain_{strain}'
            model.request_output_for_flow(
                f'incidence{age_str}{strain_str}', 
                'inf_transition_0', 
                source_strata={'agegroup': age},
                dest_strata={'strain': strain},
                save_results=False,
            )
        model.request_function_output(
            f'incidence{age_str}',
            sum([DerivedOutput(f'incidence{age_str}Xstrain_{strain}') for strain in strain_strata]),
            save_results=False,
        )
    model.request_function_output('incidence', sum([DerivedOutput(f'incidenceXagegroup_{age}') for age in age_strata]))


def track_notifications(
    model: CompartmentalModel, 
    tex_doc: StandardTexDoc,
):
    """See 'description' string.

    Args:
        model: The summer epidemiological model
        tex_doc: Documentation object
    """
    description = 'The extent of community testing following symptomatic infection is likely to have declined ' \
        'over the course of 2022. To understand these trends, we first considered data from the \href' \
        '{https://www.abs.gov.au/statistics/people/people-and-communities/household-impacts-covid-19-survey/latest-release}' \
        '{Australian Bureau of Statistics Household Impacts of COVID-19 surveys}, which were undertaken periodically ' \
        'throughout 2022 with standardised questions at each round ' \
        f'(downloded on the {get_tex_formatted_date(datetime(2023, 6, 12))}). ' \
        'These surveys reported on several indicators, ' \
        'including the proportion of households reporting a household member with symptoms of cold, flu or COVID-19, ' \
        'and the proportion of households reporting a household member that has had a COVID-19 test. ' \
        'We considered that the ratio of the proportion of households reporting having undertaken COVID-19 tests to the ' \
        'proportion of households with a symptomatic member provided the best available indicator of the decline in ' \
        'testing over this period (Figure \\ref{cdr_construction}). ' \
        'We define the case detection rate (CDR) as the proportion of all incident SARS-CoV-2 infection episodes ' \
        '(including asymptomatic and undetected episodes) that were captured through the surveillance data we used in calibration.\n\n' \
        'In calibration, we varied the starting case detection rate at the time of the first survey through plausible ranges, ' \
        'which declined thereafter according to the survey estimates described. ' \
        'The relationship between CDR and our calculated ratio of testing in households to symptomatic persons in households ' \
        'was defined by an exponential function to ensure that the CDR remained in the domain [0, 1], ' \
        'dropping to zero when household testing reached zero and approaching one were household testing to approach very high levels. ' \
        "Specifically, the case detection rate when the ratio is equal to $r$ with starting CDR of $s$ is given by " \
        "$s = 1 - e^{-p \\times r}$. The value of $p$ is calculated to ensure that $s$ is equal to the intended CDR when $r$ is at its starting value. " \
        'This approach led to an estimated fall in the case detection ratio by a factor of two over the first half of 2022. ' \
        'This is consistent with our intuition and with an epidemiological modelling analysis ' \
        'from New Zealand over a similar time period that integrated surveillance and waste water data \\cite{watson2023}. '
    tex_doc.add_line(description, 'Outputs', 'Notifications')

    hh_impact = load_household_impacts_data()
    hh_test_ratio = hh_impact['testing'] / hh_impact['symptomatic']

    exp_param = get_param_to_exp_plateau(hh_test_ratio[0], Parameter('start_cdr'))
    cdr_values = get_cdr_values(exp_param, hh_test_ratio.to_numpy())

    ratio_interp = get_linear_interpolation_function(jnp.array(model.get_epoch().datetime_to_number(hh_test_ratio.index)), cdr_values)
    tracked_ratio_interp = model.request_track_modelled_value('ratio_interp', ratio_interp)
    
    delay = build_gamma_dens_interval_func(Parameter('notifs_shape'), Parameter('notifs_mean'), model.times)
    model.request_function_output('notifications', Function(convolve_probability, [DerivedOutput('incidence'), delay]) * tracked_ratio_interp)
    model.request_function_output('notifications_ma', Function(get_rolling_reduction(jnp.mean, TARGETS_AVERAGE_WINDOW), [DerivedOutput('notifications')]))

    survey_fig = hh_impact.plot(labels={'value': 'percentage', 'index': ''}, markers=True)
    ratio_fig = hh_test_ratio.plot(labels={'value': 'ratio', 'index': ''}, markers=True)
    caption = 'Raw survey values from Household Impacts of COVID-19 surveys (upper panel), ' \
        'with proportion of households reporting symptoms (blue line), ' \
        'proportion of households positive for COVID-19 (green line) ' \
        'and proportion of hoseholds reporting testing for COVID-19 (red line). ' \
        'Ratio of testing to reporting symptoms (blue line, lower panel). '
    fig = make_subplots(2, 1)
    fig.add_traces(survey_fig.data, rows=1, cols=1)
    fig.add_traces(ratio_fig.data, rows=2, cols=1)
    fig.update_layout(showlegend=False, height=600)
    add_image_to_doc(fig, 'cdr_construction', 'svg', 'Construction of CDR function.', tex_doc, 'Outputs', caption=caption)


def track_deaths(
    model: CompartmentalModel,
    tex_doc: StandardTexDoc,
    cross_ref: bool=True,
):
    """See 'description' string.

    Args:
        model: The summer epidemiological model
        tex_doc: Documentation object
    """
    ba2_adj_name = 'ba2_rel_ifr'
    ba2_adj_str = ba2_adj_name.replace('_', '\_')
    ifr_ref = ' (as described in Section \\ref{infection_fatality_rates})' if cross_ref else ''
    description = 'Calculation of the COVID-19-specific deaths followed an analogous ' \
        'approach to that described for notifications, ' \
        'except that there is no assumption of partial observation and ' \
        f'age-specific infection fatality rates are used{ifr_ref}. ' \
        'For each age group, we first multiplied the age-specific incidence ' \
        'by the infection fatality rate for that group, ' \
        'and then adjusted this rate according to the relative infectiousness of the BA.2 ' \
        f"subvariant in the case of this strain (with the `{ba2_adj_str}' parameter). " \
        'Next, we convolved this rate with a gamma distribution for the delay from symptom onset to death ' \
        'to obtain the daily rate of deaths for each age group, and lastly summed over age groups.'
    tex_doc.add_line(description, 'Outputs', subsection='Deaths')
    
    agegroups = model.stratifications['agegroup'].strata
    strain_strata = model.stratifications['strain'].strata
    for age in agegroups:
        age_str = f'Xagegroup_{age}'
        for strain in strain_strata:
            strain_str = f'Xstrain_{strain}'
            delay = build_gamma_dens_interval_func(Parameter('deaths_shape'), Parameter('deaths_mean'), model.times)
            death_dist = Function(convolve_probability, [DerivedOutput(f'incidence{age_str}{strain_str}'), delay])
            strain_rel_death = Parameter(ba2_adj_name) if strain == 'ba2' else 1.0
            adjustments = Parameter(f'ifr_{age}') * strain_rel_death * Parameter('ifr_adjuster')
            model.request_function_output(f'deaths{age_str}{strain_str}', death_dist * adjustments, save_results=False)
        age_total = sum([DerivedOutput(f'deaths{age_str}Xstrain_{strain}') for strain in strain_strata])
        model.request_function_output(f'deaths{age_str}', age_total)
    deaths_total = sum([DerivedOutput(f'deathsXagegroup_{age}') for age in agegroups])
    model.request_function_output('deaths', deaths_total)
    deaths_ma = Function(get_rolling_reduction(jnp.mean, TARGETS_AVERAGE_WINDOW), [DerivedOutput('deaths')])
    model.request_function_output('deaths_ma', deaths_ma)


def track_adult_seroprev(
    compartments: list, 
    model: CompartmentalModel,
    adult_cut_off: int,
    tex_doc: StandardTexDoc,
):
    """See 'description' string.

    Args:
        compartments: Names of all unstratified model compartments
        model: The summer epidemiological model
        adult_cut_off: The starting value above which an age bracket should be considered adult
        tex_doc: Documentation object
    """
    never_infected_comp = 'susceptible'
    description = 'The proportion of the overall population in any ' \
        f'compartment other than the {never_infected_comp} compartment among those aged {adult_cut_off} years and above ' \
        "was used to estimate the adult `seropositive' proportion, in order to align with reported seroprevalence estiamtes. "
    tex_doc.add_line(description, 'Outputs', 'Seroprevalence')

    seropos_comps = [comp for comp in compartments if comp != 'susceptible']
    age_strata = model.stratifications['agegroup'].strata
    filter = {'agegroup': age for age in age_strata if int(age) >= adult_cut_off}
    model.request_output_for_compartments(f'adult_pop', compartments, strata=filter, save_results=False)
    model.request_output_for_compartments(f'adult_seropos', seropos_comps, strata=filter, save_results=False)
    model.request_function_output('adult_seropos_prop', DerivedOutput('adult_seropos') / DerivedOutput('adult_pop'))


def track_strain_prop(
    model: CompartmentalModel,
    infectious_compartments: list,
    tex_doc: StandardTexDoc,
):
    """See 'description' string.

    Args:
        model: The summer epidemiological model
        infectious_compartments: The names of the infectious compartments
        tex_doc: Documentation object
    """
    description = 'Proportional prevalence of each Omicron sub-variant ' \
        'was tracked as the proportion of the population currently in any of ' \
        'the infectious compartments that is infected with the modelled strain of interest ' \
        '(noting that simultaneous infection with multiple strains is not permitted).'
    tex_doc.add_line(description, 'Outputs', subsection='Sub-variants')

    model.request_output_for_compartments('prev', infectious_compartments, save_results=False)
    for strain in model.stratifications['strain'].strata:
        model.request_output_for_compartments(f'{strain}_prev', infectious_compartments, {'strain': strain}, save_results=False)
        model.request_function_output(f'{strain}_prop', DerivedOutput(f'{strain}_prev') / DerivedOutput('prev'))


def track_immune_prop(model: CompartmentalModel):
    """Track the proportions of the modelled population in each of the immune strata
    (regardless of which approach to immune stratification is applied).

    Args:
        model: The summer epidemiological model
    """
    model_comps = [c.name for c in model._original_compartment_names]
    age_strata = model.stratifications['agegroup'].strata

    # Track all age-group specific population sizes
    for age in age_strata:
        model.request_output_for_compartments(f'pop_{age}', model_comps, {'agegroup': age}, save_results=False)

    # Collate 15+ age groups
    model.request_function_output('pop_15+', sum([DerivedOutput(f'pop_{age}') for age in age_strata[3:]]), save_results=False)

    # Get all age- and immunity-specific population sizes
    for stratum in model.stratifications['immunity'].strata:
        for age in age_strata:
            model.request_output_for_compartments(f'number_{stratum}_{age}', model_comps, {'immunity': stratum, 'agegroup': age}, save_results=False)

        # Get 15+ proportion immune category
        model.request_function_output(f'number_{stratum}', sum([DerivedOutput(f'number_{stratum}_{age}') for age in age_strata[3:]]), save_results=False)
        model.request_function_output(f'prop_15_{stratum}', DerivedOutput(f'number_{stratum}') / DerivedOutput('pop_15+'))

        # Get 5-9 proportion by immune category
        model.request_function_output(f'prop_5_{stratum}', DerivedOutput(f'number_{stratum}_5') / DerivedOutput('pop_5'))


def track_reproduction_number(
    model: CompartmentalModel,
    infectious_compartments: list,
    tex_doc: StandardTexDoc,
):
    """See 'description' string.

    Args:
        model: The summer epidemiological model
        infectious_compartments: The names of the infectious compartments
        tex_doc: Documentation object
    """
    description = 'The time-varying effective reproduction number was calculated as ' \
        'the rate of all infections (including both first infection and reinfection) ' \
        'divided by the prevalence of infectious persons (i.e. in the infectious compartments) ' \
        'multiplied by the duration of the infectious period. ' \
        'This quantity was tracked for illustrative purposes, but did not contribute to any modelled processes or to likelihood calculation.'
    tex_doc.add_line(description, 'Outputs', subsection='Reproduction Number')

    model.request_output_for_compartments('n_infectious', infectious_compartments)
    for process in INFECTION_PROCESSES:
        model.request_output_for_flow(process, process, save_results=False)
    model.request_function_output('all_infection', sum([DerivedOutput(process) for process in INFECTION_PROCESSES]), save_results=False)
    model.request_function_output('reproduction_number', DerivedOutput('all_infection') / DerivedOutput('n_infectious') * Parameter('infectious_period'))


def track_infection_processes(model: CompartmentalModel):
    """Track all the different types of infection flow,
    by strain and whether de novo infection, or early or late reinfection.

    Args:
        model: The summer epidemiological model
    """
    for strain in STRAIN_STRATA:
        for process in INFECTION_PROCESSES:
            model.request_output_for_flow(f'{strain}X{process}', process, dest_strata={'strain': strain})
            model.request_function_output(f'process_{strain}X{process}', DerivedOutput(f'{strain}X{process}') / DerivedOutput('all_infection'))<|MERGE_RESOLUTION|>--- conflicted
+++ resolved
@@ -9,23 +9,15 @@
 from summer2.functions.derived import get_rolling_reduction
 from summer2.parameters import Parameter, DerivedOutput, Function
 
-<<<<<<< HEAD
 from .constants import TARGETS_AVERAGE_WINDOW
 from aust_covid.inputs import load_household_impacts_data
 from emutools.utils import convolve_probability, build_gamma_dens_interval_func
 from emutools.tex import get_tex_formatted_date, StandardTexDoc, add_image_to_doc
 from .constants import INFECTION_PROCESSES, STRAIN_STRATA
-=======
-from aust_covid.constants import TARGETS_AVERAGE_WINDOW
-from aust_covid.inputs import load_household_impacts_data
-from emutools.utils import convolve_probability, build_gamma_dens_interval_func
-from emutools.tex import get_tex_formatted_date, StandardTexDoc, add_image_to_doc
-from aust_covid.constants import INFECTION_PROCESSES, STRAIN_STRATA
->>>>>>> 3da9b32b
 
 
 def get_cdr_values(
-    param: float, 
+    param: float,
     test_ratios: np.array,
 ) -> pd.Series:
     """Get the case detection rate (proportion),
@@ -44,7 +36,7 @@
 
 
 def get_param_to_exp_plateau(
-    input_ratio: float, 
+    input_ratio: float,
     cdr_param_target: float,
 ) -> float:
     """Solve the preceding equation for a value of param, given a ratio input.
@@ -69,150 +61,191 @@
         model: The summer epidemiological model
         tex_doc: Documentation object
     """
-    description = 'Age group, strain-specific, and overall incidence of SARS-CoV-2 ' \
-        '(including modelled episodes that would never have been detected) were tracked. ' \
-        'This incidence was not used explicitly in the calibration process, ' \
-        'but tracking this process was necessary for the calculation of several other  ' \
-        'model outputs, as described below. ' \
-        'The point at which new cases contribute to incidence is taken as ' \
-        'the time of symptom onset in those infected persons who do develop symptoms. ' \
-        'To account for the observation that infectiousness is often present for ' \
-        'a short period prior to the onset of symptoms, ' \
-        'we estimated incidence as the transition from the first to second ' \
-        'chained sequential infectious compartment.\n'
-    tex_doc.add_line(description, 'Outputs', subsection='Notifications')
-
-    age_strata = model.stratifications['agegroup'].strata
-    strain_strata = model.stratifications['strain'].strata
+    description = (
+        "Age group, strain-specific, and overall incidence of SARS-CoV-2 "
+        "(including modelled episodes that would never have been detected) were tracked. "
+        "This incidence was not used explicitly in the calibration process, "
+        "but tracking this process was necessary for the calculation of several other  "
+        "model outputs, as described below. "
+        "The point at which new cases contribute to incidence is taken as "
+        "the time of symptom onset in those infected persons who do develop symptoms. "
+        "To account for the observation that infectiousness is often present for "
+        "a short period prior to the onset of symptoms, "
+        "we estimated incidence as the transition from the first to second "
+        "chained sequential infectious compartment.\n"
+    )
+    tex_doc.add_line(description, "Outputs", subsection="Notifications")
+
+    age_strata = model.stratifications["agegroup"].strata
+    strain_strata = model.stratifications["strain"].strata
     for age in age_strata:
-        age_str = f'Xagegroup_{age}'
+        age_str = f"Xagegroup_{age}"
         for strain in strain_strata:
-            strain_str = f'Xstrain_{strain}'
+            strain_str = f"Xstrain_{strain}"
             model.request_output_for_flow(
-                f'incidence{age_str}{strain_str}', 
-                'inf_transition_0', 
-                source_strata={'agegroup': age},
-                dest_strata={'strain': strain},
+                f"incidence{age_str}{strain_str}",
+                "inf_transition_0",
+                source_strata={"agegroup": age},
+                dest_strata={"strain": strain},
                 save_results=False,
             )
         model.request_function_output(
-            f'incidence{age_str}',
-            sum([DerivedOutput(f'incidence{age_str}Xstrain_{strain}') for strain in strain_strata]),
+            f"incidence{age_str}",
+            sum([DerivedOutput(f"incidence{age_str}Xstrain_{strain}") for strain in strain_strata]),
             save_results=False,
         )
-    model.request_function_output('incidence', sum([DerivedOutput(f'incidenceXagegroup_{age}') for age in age_strata]))
+    model.request_function_output(
+        "incidence", sum([DerivedOutput(f"incidenceXagegroup_{age}") for age in age_strata])
+    )
 
 
 def track_notifications(
-    model: CompartmentalModel, 
-    tex_doc: StandardTexDoc,
-):
-    """See 'description' string.
-
-    Args:
-        model: The summer epidemiological model
-        tex_doc: Documentation object
-    """
-    description = 'The extent of community testing following symptomatic infection is likely to have declined ' \
-        'over the course of 2022. To understand these trends, we first considered data from the \href' \
-        '{https://www.abs.gov.au/statistics/people/people-and-communities/household-impacts-covid-19-survey/latest-release}' \
-        '{Australian Bureau of Statistics Household Impacts of COVID-19 surveys}, which were undertaken periodically ' \
-        'throughout 2022 with standardised questions at each round ' \
-        f'(downloded on the {get_tex_formatted_date(datetime(2023, 6, 12))}). ' \
-        'These surveys reported on several indicators, ' \
-        'including the proportion of households reporting a household member with symptoms of cold, flu or COVID-19, ' \
-        'and the proportion of households reporting a household member that has had a COVID-19 test. ' \
-        'We considered that the ratio of the proportion of households reporting having undertaken COVID-19 tests to the ' \
-        'proportion of households with a symptomatic member provided the best available indicator of the decline in ' \
-        'testing over this period (Figure \\ref{cdr_construction}). ' \
-        'We define the case detection rate (CDR) as the proportion of all incident SARS-CoV-2 infection episodes ' \
-        '(including asymptomatic and undetected episodes) that were captured through the surveillance data we used in calibration.\n\n' \
-        'In calibration, we varied the starting case detection rate at the time of the first survey through plausible ranges, ' \
-        'which declined thereafter according to the survey estimates described. ' \
-        'The relationship between CDR and our calculated ratio of testing in households to symptomatic persons in households ' \
-        'was defined by an exponential function to ensure that the CDR remained in the domain [0, 1], ' \
-        'dropping to zero when household testing reached zero and approaching one were household testing to approach very high levels. ' \
-        "Specifically, the case detection rate when the ratio is equal to $r$ with starting CDR of $s$ is given by " \
-        "$s = 1 - e^{-p \\times r}$. The value of $p$ is calculated to ensure that $s$ is equal to the intended CDR when $r$ is at its starting value. " \
-        'This approach led to an estimated fall in the case detection ratio by a factor of two over the first half of 2022. ' \
-        'This is consistent with our intuition and with an epidemiological modelling analysis ' \
-        'from New Zealand over a similar time period that integrated surveillance and waste water data \\cite{watson2023}. '
-    tex_doc.add_line(description, 'Outputs', 'Notifications')
+    model: CompartmentalModel,
+    tex_doc: StandardTexDoc,
+):
+    """See 'description' string.
+
+    Args:
+        model: The summer epidemiological model
+        tex_doc: Documentation object
+    """
+    description = (
+        "The extent of community testing following symptomatic infection is likely to have declined "
+        "over the course of 2022. To understand these trends, we first considered data from the \href"
+        "{https://www.abs.gov.au/statistics/people/people-and-communities/household-impacts-covid-19-survey/latest-release}"
+        "{Australian Bureau of Statistics Household Impacts of COVID-19 surveys}, which were undertaken periodically "
+        "throughout 2022 with standardised questions at each round "
+        f"(downloded on the {get_tex_formatted_date(datetime(2023, 6, 12))}). "
+        "These surveys reported on several indicators, "
+        "including the proportion of households reporting a household member with symptoms of cold, flu or COVID-19, "
+        "and the proportion of households reporting a household member that has had a COVID-19 test. "
+        "We considered that the ratio of the proportion of households reporting having undertaken COVID-19 tests to the "
+        "proportion of households with a symptomatic member provided the best available indicator of the decline in "
+        "testing over this period (Figure \\ref{cdr_construction}). "
+        "We define the case detection rate (CDR) as the proportion of all incident SARS-CoV-2 infection episodes "
+        "(including asymptomatic and undetected episodes) that were captured through the surveillance data we used in calibration.\n\n"
+        "In calibration, we varied the starting case detection rate at the time of the first survey through plausible ranges, "
+        "which declined thereafter according to the survey estimates described. "
+        "The relationship between CDR and our calculated ratio of testing in households to symptomatic persons in households "
+        "was defined by an exponential function to ensure that the CDR remained in the domain [0, 1], "
+        "dropping to zero when household testing reached zero and approaching one were household testing to approach very high levels. "
+        "Specifically, the case detection rate when the ratio is equal to $r$ with starting CDR of $s$ is given by "
+        "$s = 1 - e^{-p \\times r}$. The value of $p$ is calculated to ensure that $s$ is equal to the intended CDR when $r$ is at its starting value. "
+        "This approach led to an estimated fall in the case detection ratio by a factor of two over the first half of 2022. "
+        "This is consistent with our intuition and with an epidemiological modelling analysis "
+        "from New Zealand over a similar time period that integrated surveillance and waste water data \\cite{watson2023}. "
+    )
+    tex_doc.add_line(description, "Outputs", "Notifications")
 
     hh_impact = load_household_impacts_data()
-    hh_test_ratio = hh_impact['testing'] / hh_impact['symptomatic']
-
-    exp_param = get_param_to_exp_plateau(hh_test_ratio[0], Parameter('start_cdr'))
+    hh_test_ratio = hh_impact["testing"] / hh_impact["symptomatic"]
+
+    exp_param = get_param_to_exp_plateau(hh_test_ratio[0], Parameter("start_cdr"))
     cdr_values = get_cdr_values(exp_param, hh_test_ratio.to_numpy())
 
-    ratio_interp = get_linear_interpolation_function(jnp.array(model.get_epoch().datetime_to_number(hh_test_ratio.index)), cdr_values)
-    tracked_ratio_interp = model.request_track_modelled_value('ratio_interp', ratio_interp)
-    
-    delay = build_gamma_dens_interval_func(Parameter('notifs_shape'), Parameter('notifs_mean'), model.times)
-    model.request_function_output('notifications', Function(convolve_probability, [DerivedOutput('incidence'), delay]) * tracked_ratio_interp)
-    model.request_function_output('notifications_ma', Function(get_rolling_reduction(jnp.mean, TARGETS_AVERAGE_WINDOW), [DerivedOutput('notifications')]))
-
-    survey_fig = hh_impact.plot(labels={'value': 'percentage', 'index': ''}, markers=True)
-    ratio_fig = hh_test_ratio.plot(labels={'value': 'ratio', 'index': ''}, markers=True)
-    caption = 'Raw survey values from Household Impacts of COVID-19 surveys (upper panel), ' \
-        'with proportion of households reporting symptoms (blue line), ' \
-        'proportion of households positive for COVID-19 (green line) ' \
-        'and proportion of hoseholds reporting testing for COVID-19 (red line). ' \
-        'Ratio of testing to reporting symptoms (blue line, lower panel). '
+    ratio_interp = get_linear_interpolation_function(
+        jnp.array(model.get_epoch().datetime_to_number(hh_test_ratio.index)), cdr_values
+    )
+    tracked_ratio_interp = model.request_track_modelled_value("ratio_interp", ratio_interp)
+
+    delay = build_gamma_dens_interval_func(
+        Parameter("notifs_shape"), Parameter("notifs_mean"), model.times
+    )
+    model.request_function_output(
+        "notifications",
+        Function(convolve_probability, [DerivedOutput("incidence"), delay]) * tracked_ratio_interp,
+    )
+    model.request_function_output(
+        "notifications_ma",
+        Function(
+            get_rolling_reduction(jnp.mean, TARGETS_AVERAGE_WINDOW),
+            [DerivedOutput("notifications")],
+        ),
+    )
+
+    survey_fig = hh_impact.plot(labels={"value": "percentage", "index": ""}, markers=True)
+    ratio_fig = hh_test_ratio.plot(labels={"value": "ratio", "index": ""}, markers=True)
+    caption = (
+        "Raw survey values from Household Impacts of COVID-19 surveys (upper panel), "
+        "with proportion of households reporting symptoms (blue line), "
+        "proportion of households positive for COVID-19 (green line) "
+        "and proportion of hoseholds reporting testing for COVID-19 (red line). "
+        "Ratio of testing to reporting symptoms (blue line, lower panel). "
+    )
     fig = make_subplots(2, 1)
     fig.add_traces(survey_fig.data, rows=1, cols=1)
     fig.add_traces(ratio_fig.data, rows=2, cols=1)
     fig.update_layout(showlegend=False, height=600)
-    add_image_to_doc(fig, 'cdr_construction', 'svg', 'Construction of CDR function.', tex_doc, 'Outputs', caption=caption)
+    add_image_to_doc(
+        fig,
+        "cdr_construction",
+        "svg",
+        "Construction of CDR function.",
+        tex_doc,
+        "Outputs",
+        caption=caption,
+    )
 
 
 def track_deaths(
     model: CompartmentalModel,
     tex_doc: StandardTexDoc,
-    cross_ref: bool=True,
-):
-    """See 'description' string.
-
-    Args:
-        model: The summer epidemiological model
-        tex_doc: Documentation object
-    """
-    ba2_adj_name = 'ba2_rel_ifr'
-    ba2_adj_str = ba2_adj_name.replace('_', '\_')
-    ifr_ref = ' (as described in Section \\ref{infection_fatality_rates})' if cross_ref else ''
-    description = 'Calculation of the COVID-19-specific deaths followed an analogous ' \
-        'approach to that described for notifications, ' \
-        'except that there is no assumption of partial observation and ' \
-        f'age-specific infection fatality rates are used{ifr_ref}. ' \
-        'For each age group, we first multiplied the age-specific incidence ' \
-        'by the infection fatality rate for that group, ' \
-        'and then adjusted this rate according to the relative infectiousness of the BA.2 ' \
-        f"subvariant in the case of this strain (with the `{ba2_adj_str}' parameter). " \
-        'Next, we convolved this rate with a gamma distribution for the delay from symptom onset to death ' \
-        'to obtain the daily rate of deaths for each age group, and lastly summed over age groups.'
-    tex_doc.add_line(description, 'Outputs', subsection='Deaths')
-    
-    agegroups = model.stratifications['agegroup'].strata
-    strain_strata = model.stratifications['strain'].strata
+    cross_ref: bool = True,
+):
+    """See 'description' string.
+
+    Args:
+        model: The summer epidemiological model
+        tex_doc: Documentation object
+    """
+    ba2_adj_name = "ba2_rel_ifr"
+    ba2_adj_str = ba2_adj_name.replace("_", "\_")
+    ifr_ref = " (as described in Section \\ref{infection_fatality_rates})" if cross_ref else ""
+    description = (
+        "Calculation of the COVID-19-specific deaths followed an analogous "
+        "approach to that described for notifications, "
+        "except that there is no assumption of partial observation and "
+        f"age-specific infection fatality rates are used{ifr_ref}. "
+        "For each age group, we first multiplied the age-specific incidence "
+        "by the infection fatality rate for that group, "
+        "and then adjusted this rate according to the relative infectiousness of the BA.2 "
+        f"subvariant in the case of this strain (with the `{ba2_adj_str}' parameter). "
+        "Next, we convolved this rate with a gamma distribution for the delay from symptom onset to death "
+        "to obtain the daily rate of deaths for each age group, and lastly summed over age groups."
+    )
+    tex_doc.add_line(description, "Outputs", subsection="Deaths")
+
+    agegroups = model.stratifications["agegroup"].strata
+    strain_strata = model.stratifications["strain"].strata
     for age in agegroups:
-        age_str = f'Xagegroup_{age}'
+        age_str = f"Xagegroup_{age}"
         for strain in strain_strata:
-            strain_str = f'Xstrain_{strain}'
-            delay = build_gamma_dens_interval_func(Parameter('deaths_shape'), Parameter('deaths_mean'), model.times)
-            death_dist = Function(convolve_probability, [DerivedOutput(f'incidence{age_str}{strain_str}'), delay])
-            strain_rel_death = Parameter(ba2_adj_name) if strain == 'ba2' else 1.0
-            adjustments = Parameter(f'ifr_{age}') * strain_rel_death * Parameter('ifr_adjuster')
-            model.request_function_output(f'deaths{age_str}{strain_str}', death_dist * adjustments, save_results=False)
-        age_total = sum([DerivedOutput(f'deaths{age_str}Xstrain_{strain}') for strain in strain_strata])
-        model.request_function_output(f'deaths{age_str}', age_total)
-    deaths_total = sum([DerivedOutput(f'deathsXagegroup_{age}') for age in agegroups])
-    model.request_function_output('deaths', deaths_total)
-    deaths_ma = Function(get_rolling_reduction(jnp.mean, TARGETS_AVERAGE_WINDOW), [DerivedOutput('deaths')])
-    model.request_function_output('deaths_ma', deaths_ma)
+            strain_str = f"Xstrain_{strain}"
+            delay = build_gamma_dens_interval_func(
+                Parameter("deaths_shape"), Parameter("deaths_mean"), model.times
+            )
+            death_dist = Function(
+                convolve_probability, [DerivedOutput(f"incidence{age_str}{strain_str}"), delay]
+            )
+            strain_rel_death = Parameter(ba2_adj_name) if strain == "ba2" else 1.0
+            adjustments = Parameter(f"ifr_{age}") * strain_rel_death * Parameter("ifr_adjuster")
+            model.request_function_output(
+                f"deaths{age_str}{strain_str}", death_dist * adjustments, save_results=False
+            )
+        age_total = sum(
+            [DerivedOutput(f"deaths{age_str}Xstrain_{strain}") for strain in strain_strata]
+        )
+        model.request_function_output(f"deaths{age_str}", age_total)
+    deaths_total = sum([DerivedOutput(f"deathsXagegroup_{age}") for age in agegroups])
+    model.request_function_output("deaths", deaths_total)
+    deaths_ma = Function(
+        get_rolling_reduction(jnp.mean, TARGETS_AVERAGE_WINDOW), [DerivedOutput("deaths")]
+    )
+    model.request_function_output("deaths_ma", deaths_ma)
 
 
 def track_adult_seroprev(
-    compartments: list, 
+    compartments: list,
     model: CompartmentalModel,
     adult_cut_off: int,
     tex_doc: StandardTexDoc,
@@ -225,18 +258,26 @@
         adult_cut_off: The starting value above which an age bracket should be considered adult
         tex_doc: Documentation object
     """
-    never_infected_comp = 'susceptible'
-    description = 'The proportion of the overall population in any ' \
-        f'compartment other than the {never_infected_comp} compartment among those aged {adult_cut_off} years and above ' \
+    never_infected_comp = "susceptible"
+    description = (
+        "The proportion of the overall population in any "
+        f"compartment other than the {never_infected_comp} compartment among those aged {adult_cut_off} years and above "
         "was used to estimate the adult `seropositive' proportion, in order to align with reported seroprevalence estiamtes. "
-    tex_doc.add_line(description, 'Outputs', 'Seroprevalence')
-
-    seropos_comps = [comp for comp in compartments if comp != 'susceptible']
-    age_strata = model.stratifications['agegroup'].strata
-    filter = {'agegroup': age for age in age_strata if int(age) >= adult_cut_off}
-    model.request_output_for_compartments(f'adult_pop', compartments, strata=filter, save_results=False)
-    model.request_output_for_compartments(f'adult_seropos', seropos_comps, strata=filter, save_results=False)
-    model.request_function_output('adult_seropos_prop', DerivedOutput('adult_seropos') / DerivedOutput('adult_pop'))
+    )
+    tex_doc.add_line(description, "Outputs", "Seroprevalence")
+
+    seropos_comps = [comp for comp in compartments if comp != "susceptible"]
+    age_strata = model.stratifications["agegroup"].strata
+    filter = {"agegroup": age for age in age_strata if int(age) >= adult_cut_off}
+    model.request_output_for_compartments(
+        f"adult_pop", compartments, strata=filter, save_results=False
+    )
+    model.request_output_for_compartments(
+        f"adult_seropos", seropos_comps, strata=filter, save_results=False
+    )
+    model.request_function_output(
+        "adult_seropos_prop", DerivedOutput("adult_seropos") / DerivedOutput("adult_pop")
+    )
 
 
 def track_strain_prop(
@@ -251,16 +292,22 @@
         infectious_compartments: The names of the infectious compartments
         tex_doc: Documentation object
     """
-    description = 'Proportional prevalence of each Omicron sub-variant ' \
-        'was tracked as the proportion of the population currently in any of ' \
-        'the infectious compartments that is infected with the modelled strain of interest ' \
-        '(noting that simultaneous infection with multiple strains is not permitted).'
-    tex_doc.add_line(description, 'Outputs', subsection='Sub-variants')
-
-    model.request_output_for_compartments('prev', infectious_compartments, save_results=False)
-    for strain in model.stratifications['strain'].strata:
-        model.request_output_for_compartments(f'{strain}_prev', infectious_compartments, {'strain': strain}, save_results=False)
-        model.request_function_output(f'{strain}_prop', DerivedOutput(f'{strain}_prev') / DerivedOutput('prev'))
+    description = (
+        "Proportional prevalence of each Omicron sub-variant "
+        "was tracked as the proportion of the population currently in any of "
+        "the infectious compartments that is infected with the modelled strain of interest "
+        "(noting that simultaneous infection with multiple strains is not permitted)."
+    )
+    tex_doc.add_line(description, "Outputs", subsection="Sub-variants")
+
+    model.request_output_for_compartments("prev", infectious_compartments, save_results=False)
+    for strain in model.stratifications["strain"].strata:
+        model.request_output_for_compartments(
+            f"{strain}_prev", infectious_compartments, {"strain": strain}, save_results=False
+        )
+        model.request_function_output(
+            f"{strain}_prop", DerivedOutput(f"{strain}_prev") / DerivedOutput("prev")
+        )
 
 
 def track_immune_prop(model: CompartmentalModel):
@@ -271,26 +318,43 @@
         model: The summer epidemiological model
     """
     model_comps = [c.name for c in model._original_compartment_names]
-    age_strata = model.stratifications['agegroup'].strata
+    age_strata = model.stratifications["agegroup"].strata
 
     # Track all age-group specific population sizes
     for age in age_strata:
-        model.request_output_for_compartments(f'pop_{age}', model_comps, {'agegroup': age}, save_results=False)
+        model.request_output_for_compartments(
+            f"pop_{age}", model_comps, {"agegroup": age}, save_results=False
+        )
 
     # Collate 15+ age groups
-    model.request_function_output('pop_15+', sum([DerivedOutput(f'pop_{age}') for age in age_strata[3:]]), save_results=False)
+    model.request_function_output(
+        "pop_15+", sum([DerivedOutput(f"pop_{age}") for age in age_strata[3:]]), save_results=False
+    )
 
     # Get all age- and immunity-specific population sizes
-    for stratum in model.stratifications['immunity'].strata:
+    for stratum in model.stratifications["immunity"].strata:
         for age in age_strata:
-            model.request_output_for_compartments(f'number_{stratum}_{age}', model_comps, {'immunity': stratum, 'agegroup': age}, save_results=False)
+            model.request_output_for_compartments(
+                f"number_{stratum}_{age}",
+                model_comps,
+                {"immunity": stratum, "agegroup": age},
+                save_results=False,
+            )
 
         # Get 15+ proportion immune category
-        model.request_function_output(f'number_{stratum}', sum([DerivedOutput(f'number_{stratum}_{age}') for age in age_strata[3:]]), save_results=False)
-        model.request_function_output(f'prop_15_{stratum}', DerivedOutput(f'number_{stratum}') / DerivedOutput('pop_15+'))
+        model.request_function_output(
+            f"number_{stratum}",
+            sum([DerivedOutput(f"number_{stratum}_{age}") for age in age_strata[3:]]),
+            save_results=False,
+        )
+        model.request_function_output(
+            f"prop_15_{stratum}", DerivedOutput(f"number_{stratum}") / DerivedOutput("pop_15+")
+        )
 
         # Get 5-9 proportion by immune category
-        model.request_function_output(f'prop_5_{stratum}', DerivedOutput(f'number_{stratum}_5') / DerivedOutput('pop_5'))
+        model.request_function_output(
+            f"prop_5_{stratum}", DerivedOutput(f"number_{stratum}_5") / DerivedOutput("pop_5")
+        )
 
 
 def track_reproduction_number(
@@ -305,18 +369,29 @@
         infectious_compartments: The names of the infectious compartments
         tex_doc: Documentation object
     """
-    description = 'The time-varying effective reproduction number was calculated as ' \
-        'the rate of all infections (including both first infection and reinfection) ' \
-        'divided by the prevalence of infectious persons (i.e. in the infectious compartments) ' \
-        'multiplied by the duration of the infectious period. ' \
-        'This quantity was tracked for illustrative purposes, but did not contribute to any modelled processes or to likelihood calculation.'
-    tex_doc.add_line(description, 'Outputs', subsection='Reproduction Number')
-
-    model.request_output_for_compartments('n_infectious', infectious_compartments)
+    description = (
+        "The time-varying effective reproduction number was calculated as "
+        "the rate of all infections (including both first infection and reinfection) "
+        "divided by the prevalence of infectious persons (i.e. in the infectious compartments) "
+        "multiplied by the duration of the infectious period. "
+        "This quantity was tracked for illustrative purposes, but did not contribute to any modelled processes or to likelihood calculation."
+    )
+    tex_doc.add_line(description, "Outputs", subsection="Reproduction Number")
+
+    model.request_output_for_compartments("n_infectious", infectious_compartments)
     for process in INFECTION_PROCESSES:
         model.request_output_for_flow(process, process, save_results=False)
-    model.request_function_output('all_infection', sum([DerivedOutput(process) for process in INFECTION_PROCESSES]), save_results=False)
-    model.request_function_output('reproduction_number', DerivedOutput('all_infection') / DerivedOutput('n_infectious') * Parameter('infectious_period'))
+    model.request_function_output(
+        "all_infection",
+        sum([DerivedOutput(process) for process in INFECTION_PROCESSES]),
+        save_results=False,
+    )
+    model.request_function_output(
+        "reproduction_number",
+        DerivedOutput("all_infection")
+        / DerivedOutput("n_infectious")
+        * Parameter("infectious_period"),
+    )
 
 
 def track_infection_processes(model: CompartmentalModel):
@@ -328,5 +403,10 @@
     """
     for strain in STRAIN_STRATA:
         for process in INFECTION_PROCESSES:
-            model.request_output_for_flow(f'{strain}X{process}', process, dest_strata={'strain': strain})
-            model.request_function_output(f'process_{strain}X{process}', DerivedOutput(f'{strain}X{process}') / DerivedOutput('all_infection'))+            model.request_output_for_flow(
+                f"{strain}X{process}", process, dest_strata={"strain": strain}
+            )
+            model.request_function_output(
+                f"process_{strain}X{process}",
+                DerivedOutput(f"{strain}X{process}") / DerivedOutput("all_infection"),
+            )