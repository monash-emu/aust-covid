from datetime import datetime, timedelta
from typing import List
import pandas as pd
import numpy as np
from plotly.subplots import make_subplots
import plotly.graph_objects as go
import plotly.express as px
import arviz as az

from summer2 import CompartmentalModel

from aust_covid.inputs import load_household_impacts_data
from aust_covid.tracking import get_param_to_exp_plateau, get_cdr_values
from aust_covid.vaccination import get_model_vacc_vals_from_data
from emutools.calibration import get_negbinom_target_widths
from inputs.constants import ANALYSIS_END_DATE, PLOT_START_DATE, SUPPLEMENT_PATH, CHANGE_STR, COLOURS

pd.options.plotting.backend = 'plotly'


def plot_single_run_outputs(model, targets):
    case_targets = next((t.data for t in targets if t.name == 'notifications_ma'))
    death_targets = next((t.data for t in targets if t.name == 'deaths_ma'))
    serosurvey_targets = next((t.data for t in targets if t.name == 'adult_seropos_prop'))

    fig = make_subplots(rows=3, cols=2)
    derived_outputs = model.get_derived_outputs_df()
    x_vals = derived_outputs.index
    fig.add_trace(go.Scatter(x=x_vals, y=derived_outputs['notifications_ma'], name='modelled cases'), row=1, col=1)
    fig.add_trace(go.Scatter(x=case_targets.index, y=case_targets, name='reported cases'), row=1, col=1)
    fig.add_trace(go.Scatter(x=x_vals, y=derived_outputs['deaths_ma'], name='deaths_ma'), row=1, col=2)
    fig.add_trace(go.Scatter(x=death_targets.index, y=death_targets, name='reported deaths ma'), row=1, col=2)
    fig.add_trace(go.Scatter(x=x_vals, y=derived_outputs['adult_seropos_prop'], name='adult seropos'), row=2, col=1)
    fig.add_trace(go.Scatter(x=serosurvey_targets.index, y=serosurvey_targets, name='seropos estimates'), row=2, col=1)
    fig.add_trace(go.Scatter(x=x_vals, y=derived_outputs['reproduction_number'], name='reproduction number'), row=2, col=2)
    for agegroup in model.stratifications['agegroup'].strata:
        fig.add_trace(go.Scatter(x=x_vals, y=derived_outputs[f'deathsXagegroup_{agegroup}'], name=f'{agegroup} deaths'), row=3, col=1)
        fig.add_trace(go.Scatter(x=x_vals, y=derived_outputs[f'deathsXagegroup_{agegroup}'], name=f'{agegroup} deaths'), row=3, col=2)
    fig['layout']['yaxis6'].update(type='log', range=[-2.0, 2.0])
    fig.update_xaxes(range=(PLOT_START_DATE, ANALYSIS_END_DATE))
    fig.update_layout(height=600, width=1200)
    fig.show()


def plot_subvariant_props(
    spaghetti: pd.DataFrame, 
):
    """
    Plot the proportion of the epidemic attributable to each sub-variant over time.
    Compare against hard-coded key dates of sequencing proportions for each subvariant.

    Args:
        spaghetti: The values from the sampled runs
    """
    fig = go.Figure()

    ba1_results = spaghetti['ba1_prop']
    ba5_results = 1.0 - spaghetti['ba5_prop']
    flattened_cols = [f'chain:{col[0]}, draw:{col[1]}' for col in ba1_results.columns]
    ba1_results.columns = flattened_cols
    ba5_results.columns = flattened_cols
    for c in flattened_cols:
        fig.add_trace(go.Scatter(x=ba1_results.index, y=ba1_results[c]))
        fig.add_trace(go.Scatter(x=ba5_results.index, y=ba5_results[c], line={'dash': 'dot'}))

    voc_emerge_df = pd.DataFrame(
        {
            'ba1': [datetime(2021, 11, 22), datetime(2021, 11, 29), datetime(2021, 12, 20), 'blue'],
            'ba2': [datetime(2021, 11, 29), datetime(2022, 1, 10), datetime(2022, 3, 7), 'red'], 
            'ba5': [datetime(2022, 3, 28), datetime(2022, 5, 16), datetime(2022, 6, 27), 'green'],
        },
        index=['any', '>1%', '>50%', 'colour']
    )
    lag = timedelta(days=3.5)  # Dates are given as first day of week in which VoC was first detected
    for voc in voc_emerge_df:
        voc_info = voc_emerge_df[voc]
        colour = voc_info['colour']
        fig.add_vline(voc_info['any'] + lag, line_dash='dot', line_color=colour)
        fig.add_vline(voc_info['>1%'] + lag, line_dash='dash', line_color=colour)
        fig.add_vline(voc_info['>50%'] + lag, line_color=colour)

    fig.update_layout(showlegend=False)
    fig.update_xaxes(range=(PLOT_START_DATE, ANALYSIS_END_DATE))
    fig.update_yaxes(range=(0.0, 1.0))
    return fig


def plot_cdr_examples(samples):
    """
    Plot examples of the variation in the case detection rate over time,
    display and include in documentation.

    Args:
        samples: Case detection values
    """
    hh_impact = load_household_impacts_data()
    hh_test_ratio = hh_impact['Proportion testing'] / hh_impact['Proportion symptomatic']
    cdr_values = pd.DataFrame()
    for start_cdr in samples:
        start_cdr = float(start_cdr)
        exp_param = get_param_to_exp_plateau(hh_test_ratio[0], start_cdr)
        cdr_values[round(start_cdr, 3)] = get_cdr_values(exp_param, hh_test_ratio)
    fig = cdr_values.plot(markers=True, labels={'value': 'case detection ratio', 'index': ''})
    return fig


def get_count_up_back_list(
    req_length: int
) -> list:
    """
    Get a list that counts sequentially up from zero and back down again,
    with the total length of the list being that requested.

    Args:
        req_length: Length of requested list

    Returns:
        List containing the sequential integer values
    """
    counting = list(range(req_length))
    count_down = range(round(req_length / 2))[::-1]
    counting[-len(count_down):] = count_down
    return counting


def plot_dispersion_examples(
    idata: az.InferenceData,
    model: CompartmentalModel,
    base_params: list,
    prior_names: list,
    all_targets: list,
    output_colours: dict, 
    req_centiles: np.ndarray, 
    n_samples: int=4, 
    base_alpha: float=0.2, 
) -> go.Figure:
    """
    Illustrate the range of the density of the negative
    binomial distribution from some example accepted model
    iterations.

    Args:
        idata: The full inference data
        model: The epidemiological model
        base_params: Default parameter values
        prior_names: The priors used in the calibration algorithm
        all_targets: The selected targets to consider
        output_colours: Colours for plotting the outputs
        req_centiles: Centiles to plot
        n_samples: Number of samples (rows of panels)
        base_alpha: Minimum alpha/transparency for area plots
    """
    fig = go.Figure(layout=go.Layout(width=1000, height=1200))
    targets = [t for t in all_targets if hasattr(t, 'dispersion_param')]
    outputs = [t.name for t in targets]
    fig = make_subplots(rows=n_samples, cols=len(outputs), figure=fig, subplot_titles=[' '] * n_samples * len(outputs))
    up_back_list = get_count_up_back_list(len(req_centiles) - 1)
    alphas = [(a / max(up_back_list)) * (1.0 - base_alpha) + base_alpha for a in up_back_list]
    for i_sample in range(n_samples):
        row = i_sample + 1
        for i_out, o in enumerate(outputs):
            target_extract = targets[i_out].data.loc[PLOT_START_DATE: ANALYSIS_END_DATE]
            cis, disps = get_negbinom_target_widths(target_extract, idata, model, base_params, o, req_centiles, prior_names)
            col = i_out + 1
            bottom_trace = go.Scatter(x=cis.index, y=cis.iloc[:, 0], line=dict(width=0.0), name='')
            fig.add_traces(bottom_trace, rows=row, cols=col)
            for i_cent, centile in enumerate(cis.columns[1:]):
                colour = f'rgba({output_colours[o]}, {alphas[i_cent]})'
                label = f'{round(cis.columns[i_cent] * 100)} to {round(centile * 100)} centile, {o}'
                mid_trace = go.Scatter(x=cis.index, y=cis[centile], fill='tonexty', line=dict(width=0.0), fillcolor=colour, name=label)
                fig.add_traces(mid_trace, rows=row, cols=col)
            target_trace = go.Scatter(x=target_extract.index, y=target_extract, name=f'reported {o}', mode='markers', marker={'color': f'rgb({output_colours[o]})', 'size': 4})
            fig.add_trace(target_trace, row=row, col=col)
            fig.layout.annotations[i_sample * len(outputs) + i_out].update(text=f'{o}, dispersion param: {round(float(disps.data), 1)}')
    return fig


def plot_state_mobility(state_data, jurisdictions, mob_locs):
    fig = make_subplots(rows=4, cols=2, subplot_titles=list(jurisdictions))
    fig.update_layout(height=1500)
    for j, juris in enumerate(jurisdictions):
        for l, mob_loc in enumerate(mob_locs):
            estimates = state_data[state_data['sub_region_1'] == juris][mob_loc]
            legend_str = mob_loc.replace(CHANGE_STR, "").replace("_", " ")
            fig.add_trace(
                go.Scatter(x=estimates.index, y=estimates, name=legend_str, line=dict(color=COLOURS[l]), showlegend=j==0),
                row=j % 4 + 1, col=round(j / 7) + 1,
            )
    return fig


def plot_processed_mobility(model_mob, smoothed_model_mob):
    locations = {
        'wa': 'Western Australia',
        'non_wa': 'rest of Australia',
    }
    fig = make_subplots(rows=1, cols=2, subplot_titles=list(locations.values()))
    fig.update_layout(height=500)
    for p, patch in enumerate(set(model_mob.columns.get_level_values(0))):
        for l, mob_loc in enumerate(set(model_mob.columns.get_level_values(1))):
            values = model_mob.loc[:, (patch, mob_loc)]
            trace_name = f'{mob_loc}, {locations[patch]}'
            mob_trace = go.Scatter(x=values.index, y=values, name=trace_name, line=dict(color=COLOURS[l]))
            fig.add_trace(mob_trace, row=1, col=p + 1)
            values = smoothed_model_mob.loc[:, (patch, mob_loc)]
            smoothed_mob_trace = go.Scatter(x=values.index, y=values, name=f'smoothed {trace_name}', line=dict(color=COLOURS[l + 2]))
            fig.add_trace(smoothed_mob_trace, row=1, col=p + 1)
    return fig


def plot_example_model_matrices(model, parameters):
    epoch = model.get_epoch()
    matrix_func = model.graph.filter('mixing_matrix').get_callable()
    dates = [datetime(2022, month, 1) for month in range(1, 13)]
    agegroups = model.stratifications['agegroup'].strata
    fig = make_subplots(cols=4, rows=3, subplot_titles=[i.strftime('%B') for i in dates])
    fig.update_layout(height=750, width=800)
    for i_date, date in enumerate(dates):
        index = epoch.datetime_to_number(date)
        matrix = matrix_func(model_variables={'time': index}, parameters=parameters)['mixing_matrix']    
        fig.add_trace(
            go.Heatmap(x=agegroups, y=agegroups, z=matrix, zmin=0.0, zmax=6.4), 
            row=int(np.floor(i_date /4) + 1), 
            col=i_date % 4 + 1,
        )
<<<<<<< HEAD
    
    filename = 'example_matrices.jpg'
    fig.write_image(SUPPLEMENT_PATH / filename)
    tex_doc.include_figure(
        'Snapshots of modelled dynamic matrices.', 
        filename,
        'Mobility',
    )
    if show_fig:
        fig.show()


def plot_full_vacc(
    full_vacc_masks: List[str], 
    df: pd.DataFrame,
) -> go.Figure:
    """
    Plot full (2) dose vaccination coverage by age group over time.

    Args:
        full_vacc_masks: Strings identifying the needed columns
        df: The vaccination dataframe

    Returns:
        The plotly figure object
    """
    fig = go.Figure()
    for a, age in enumerate(full_vacc_masks):
        prop = int(np.round(a / len(full_vacc_masks) * 250.0))
        colour = f'rgb({prop},{250 - prop},250)'
        trace_name = age.replace('- Number of people fully vaccinated', '').replace('Age group - ', '')
        data = df[age].dropna()
        fig.add_trace(go.Scatter(x=data.index, y=data, name=trace_name, line={'color': colour}))
    return fig


def plot_program_coverage(
    program_masks: List[str], 
    df: pd.DataFrame,
) -> go.Figure:
    """
    Plot vaccination coverage by program across four panels to represent the main programs.

    Args:
        program_masks: Strings identifying the needed columns
        df: The vaccination dataframe

    Returns:
        The plotly figure object
    """
    fig = make_subplots(rows=2, cols=2, subplot_titles=list(program_masks.keys()))
    for m, mask in enumerate(program_masks):
        col = m % 2 + 1
        row = int(np.floor(m / 2)) + 1
        fig.add_traces(px.line(df[program_masks[mask]]).data, rows=row, cols=col)
    fig.update_layout(height=600, showlegend=False, title='Coverage by program')
    return fig


def plot_immune_props(
    model: CompartmentalModel,
    ext_vacc_df: pd.Series,
) -> go.Figure:
    epoch = model.get_epoch()
    ext_df_keys = {'5': 'prop primary full in preceding', '15': 'prop boosted in preceding'}
    fig = make_subplots(1, 2, subplot_titles=[f'{k} age group' for k in ext_df_keys])
    for i_plot, age in enumerate(['5', '15']):
        fig.add_traces(model.get_derived_outputs_df()[[f'prop_{age}_imm', f'prop_{age}_nonimm']].plot.area().data, 1, i_plot + 1)
        lagged_data = get_model_vacc_vals_from_data(ext_vacc_df, ext_df_keys[age])
        fig.add_trace(go.Scatter(x=lagged_data.index, y=lagged_data, name=f'data {age}', line={'color': 'black', 'dash': 'dash'}), 1, i_plot + 1)
        fig.add_trace(go.Scatter(x=ext_vacc_df[ext_df_keys[age]].index, y=ext_vacc_df[ext_df_keys[age]], name=f'lagged data {age}', line={'color': 'black', 'dash': 'dot'}), 1, i_plot + 1)
    fig.update_xaxes(range=epoch.index_to_dti([model.times[0], model.times[-1]]))
    fig.update_yaxes(range=[0.0, 1.0])
=======
>>>>>>> 858154f2
    return fig<|MERGE_RESOLUTION|>--- conflicted
+++ resolved
@@ -223,8 +223,6 @@
             row=int(np.floor(i_date /4) + 1), 
             col=i_date % 4 + 1,
         )
-<<<<<<< HEAD
-    
     filename = 'example_matrices.jpg'
     fig.write_image(SUPPLEMENT_PATH / filename)
     tex_doc.include_figure(
@@ -297,6 +295,4 @@
         fig.add_trace(go.Scatter(x=ext_vacc_df[ext_df_keys[age]].index, y=ext_vacc_df[ext_df_keys[age]], name=f'lagged data {age}', line={'color': 'black', 'dash': 'dot'}), 1, i_plot + 1)
     fig.update_xaxes(range=epoch.index_to_dti([model.times[0], model.times[-1]]))
     fig.update_yaxes(range=[0.0, 1.0])
-=======
->>>>>>> 858154f2
     return fig