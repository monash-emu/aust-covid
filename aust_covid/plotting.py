--- conflicted
+++ resolved
@@ -223,9 +223,6 @@
             row=int(np.floor(i_date /4) + 1), 
             col=i_date % 4 + 1,
         )
-<<<<<<< HEAD
-    return fig
-=======
     filename = 'example_matrices.jpg'
     fig.write_image(SUPPLEMENT_PATH / filename)
     tex_doc.include_figure(
@@ -235,7 +232,70 @@
     )
     if show_fig:
         fig.show()
->>>>>>> 49c34159
+
+
+def plot_full_vacc(
+    full_vacc_masks: List[str], 
+    df: pd.DataFrame,
+) -> go.Figure:
+    """
+    Plot full (2) dose vaccination coverage by age group over time.
+
+    Args:
+        full_vacc_masks: Strings identifying the needed columns
+        df: The vaccination dataframe
+
+    Returns:
+        The plotly figure object
+    """
+    fig = go.Figure()
+    for a, age in enumerate(full_vacc_masks):
+        prop = int(np.round(a / len(full_vacc_masks) * 250.0))
+        colour = f'rgb({prop},{250 - prop},250)'
+        trace_name = age.replace('- Number of people fully vaccinated', '').replace('Age group - ', '')
+        data = df[age].dropna()
+        fig.add_trace(go.Scatter(x=data.index, y=data, name=trace_name, line={'color': colour}))
+    return fig
+
+
+def plot_program_coverage(
+    program_masks: List[str], 
+    df: pd.DataFrame,
+) -> go.Figure:
+    """
+    Plot vaccination coverage by program across four panels to represent the main programs.
+
+    Args:
+        program_masks: Strings identifying the needed columns
+        df: The vaccination dataframe
+
+    Returns:
+        The plotly figure object
+    """
+    fig = make_subplots(rows=2, cols=2, subplot_titles=list(program_masks.keys()))
+    for m, mask in enumerate(program_masks):
+        col = m % 2 + 1
+        row = int(np.floor(m / 2)) + 1
+        fig.add_traces(px.line(df[program_masks[mask]]).data, rows=row, cols=col)
+    fig.update_layout(height=600, showlegend=False, title='Coverage by program')
+    return fig
+
+
+def plot_immune_props(
+    model: CompartmentalModel,
+    ext_vacc_df: pd.Series,
+) -> go.Figure:
+    epoch = model.get_epoch()
+    ext_df_keys = {'5': 'prop primary full in preceding', '15': 'prop boosted in preceding'}
+    fig = make_subplots(1, 2, subplot_titles=[f'{k} age group' for k in ext_df_keys])
+    for i_plot, age in enumerate(['5', '15']):
+        fig.add_traces(model.get_derived_outputs_df()[[f'prop_{age}_imm', f'prop_{age}_nonimm']].plot.area().data, 1, i_plot + 1)
+        lagged_data = get_model_vacc_vals_from_data(ext_vacc_df, ext_df_keys[age])
+        fig.add_trace(go.Scatter(x=lagged_data.index, y=lagged_data, name=f'data {age}', line={'color': 'black', 'dash': 'dash'}), 1, i_plot + 1)
+        fig.add_trace(go.Scatter(x=ext_vacc_df[ext_df_keys[age]].index, y=ext_vacc_df[ext_df_keys[age]], name=f'lagged data {age}', line={'color': 'black', 'dash': 'dot'}), 1, i_plot + 1)
+    fig.update_xaxes(range=epoch.index_to_dti([model.times[0], model.times[-1]]))
+    fig.update_yaxes(range=[0.0, 1.0])
+    return fig
 
 
 def plot_full_vacc(
