--- conflicted
+++ resolved
@@ -1,7 +1,8 @@
 from datetime import datetime, timedelta
 from typing import List, Dict, Set
 import pandas as pd
-pd.options.plotting.backend = 'plotly'
+
+pd.options.plotting.backend = "plotly"
 import numpy as np
 from plotly.subplots import make_subplots
 import plotly.graph_objects as go
@@ -12,12 +13,23 @@
 
 from summer2 import CompartmentalModel
 
-from aust_covid.inputs import load_national_case_data, load_owid_case_data, load_case_targets, load_who_death_data, load_serosurvey_data
-<<<<<<< HEAD
-from .constants import PLOT_START_DATE, AGE_STRATA, ANALYSIS_END_DATE, CHANGE_STR, COLOURS, RUN_IDS, INFECTION_PROCESSES, STRAIN_STRATA
-=======
-from aust_covid.constants import PLOT_START_DATE, AGE_STRATA, ANALYSIS_END_DATE, CHANGE_STR, COLOURS, RUN_IDS, INFECTION_PROCESSES, STRAIN_STRATA
->>>>>>> 3da9b32b
+from aust_covid.inputs import (
+    load_national_case_data,
+    load_owid_case_data,
+    load_case_targets,
+    load_who_death_data,
+    load_serosurvey_data,
+)
+from .constants import (
+    PLOT_START_DATE,
+    AGE_STRATA,
+    ANALYSIS_END_DATE,
+    CHANGE_STR,
+    COLOURS,
+    RUN_IDS,
+    INFECTION_PROCESSES,
+    STRAIN_STRATA,
+)
 from emutools.tex import DummyTexDoc
 from aust_covid.inputs import load_household_impacts_data, get_subvariant_prop_dates
 from aust_covid.tracking import get_param_to_exp_plateau, get_cdr_values
@@ -46,7 +58,7 @@
 
 
 def format_output_figure(
-    fig: go.Figure, 
+    fig: go.Figure,
 ) -> go.Figure:
     """Standard formatting for a figure of a model output
     or outputs over time (multi-panel or otherwise).
@@ -61,12 +73,10 @@
     heights = [320, 600, 700, 760]
     height = 760 if n_rows > 3 else heights[n_rows - 1]
     fig.update_xaxes(range=(PLOT_START_DATE, ANALYSIS_END_DATE))
-    return fig.update_layout(height=height, margin={i: 25 for i in ['t', 'b', 'l', 'r']})
-
-
-def get_count_up_back_list(
-    req_length: int
-) -> list:
+    return fig.update_layout(height=height, margin={i: 25 for i in ["t", "b", "l", "r"]})
+
+
+def get_count_up_back_list(req_length: int) -> list:
     """Get a list that counts sequentially up from zero and back down again,
     with the total length of the list being that requested.
 
@@ -78,12 +88,12 @@
     """
     counting = list(range(req_length))
     count_down = range(round(req_length / 2))[::-1]
-    counting[-len(count_down):] = count_down
+    counting[-len(count_down) :] = count_down
     return counting
 
 
 def plot_single_run_outputs(
-    model: CompartmentalModel, 
+    model: CompartmentalModel,
     targets: list,
 ) -> go.Figure:
     """Produce standard plot of selected model outputs.
@@ -96,64 +106,82 @@
         The figure
     """
     panels = [
-        'cases',
-        'deaths',
-        'seropositive',
-        'reproduction number',
-        'daily deaths by age',
-        'daily deaths by age (log scale)',
+        "cases",
+        "deaths",
+        "seropositive",
+        "reproduction number",
+        "daily deaths by age",
+        "daily deaths by age (log scale)",
     ]
     fig = get_standard_subplot_fig(3, 2, panels)
     derived_outputs = model.get_derived_outputs_df()
     x_vals = derived_outputs.index
     output_map = {
-        'notifications_ma': [1, 1],
-        'deaths_ma': [1, 2],
-        'adult_seropos_prop': [2, 1],
-        'reproduction_number': [2, 2],
+        "notifications_ma": [1, 1],
+        "deaths_ma": [1, 2],
+        "adult_seropos_prop": [2, 1],
+        "reproduction_number": [2, 2],
     }
     for out in output_map:
-        fig.add_trace(go.Scatter(x=x_vals, y=derived_outputs[out], name=f'modelled {out}'.replace('_', ' ')), row=output_map[out][0], col=output_map[out][1])
-        if out != 'reproduction_number':
+        fig.add_trace(
+            go.Scatter(x=x_vals, y=derived_outputs[out], name=f"modelled {out}".replace("_", " ")),
+            row=output_map[out][0],
+            col=output_map[out][1],
+        )
+        if out != "reproduction_number":
             target = get_target_from_name(targets, out)
-            fig.add_trace(go.Scatter(x=target.index, y=target, name=f'target {out}'.replace('_', ' ')), row=output_map[out][0], col=output_map[out][1])
-    for agegroup in model.stratifications['agegroup'].strata:
+            fig.add_trace(
+                go.Scatter(x=target.index, y=target, name=f"target {out}".replace("_", " ")),
+                row=output_map[out][0],
+                col=output_map[out][1],
+            )
+    for agegroup in model.stratifications["agegroup"].strata:
         for col in range(1, 3):
-            fig.add_trace(go.Scatter(x=x_vals, y=derived_outputs[f'deathsXagegroup_{agegroup}'], name=f'{agegroup} deaths'), row=3, col=col)
-    fig['layout']['yaxis6'].update(type='log', range=[-2.0, 2.0])
+            fig.add_trace(
+                go.Scatter(
+                    x=x_vals,
+                    y=derived_outputs[f"deathsXagegroup_{agegroup}"],
+                    name=f"{agegroup} deaths",
+                ),
+                row=3,
+                col=col,
+            )
+    fig["layout"]["yaxis6"].update(type="log", range=[-2.0, 2.0])
     fig.update_xaxes(tickangle=20)
     return format_output_figure(fig)
 
 
 def plot_subvariant_props(
-    spaghetti: pd.DataFrame, 
+    spaghetti: pd.DataFrame,
 ) -> go.Figure:
     """Plot the proportion of the epidemic attributable to each sub-variant over time.
     Compare against hard-coded key dates of sequencing proportions for each subvariant.
 
     Args:
         spaghetti: The values from the sampled runs
-    
+
     Returns:
         The figure
     """
     fig = go.Figure()
-    ba1_results = spaghetti['ba1_prop']
-    ba5_results = 1.0 - spaghetti['ba5_prop']
-    flattened_cols = [f'chain:{col[0]}, draw:{col[1]}' for col in ba1_results.columns]
+    ba1_results = spaghetti["ba1_prop"]
+    ba5_results = 1.0 - spaghetti["ba5_prop"]
+    flattened_cols = [f"chain:{col[0]}, draw:{col[1]}" for col in ba1_results.columns]
     ba1_results.columns = flattened_cols
     ba5_results.columns = flattened_cols
     for c in flattened_cols:
         fig.add_trace(go.Scatter(x=ba1_results.index, y=ba1_results[c]))
-        fig.add_trace(go.Scatter(x=ba5_results.index, y=ba5_results[c], line={'dash': 'dot'}))
+        fig.add_trace(go.Scatter(x=ba5_results.index, y=ba5_results[c], line={"dash": "dot"}))
     voc_emerge_df = get_subvariant_prop_dates()
-    lag = timedelta(days=3.5)  # Because dates are given as first day of week in which VoC was first detected
+    lag = timedelta(
+        days=3.5
+    )  # Because dates are given as first day of week in which VoC was first detected
     for voc in voc_emerge_df:
         voc_info = voc_emerge_df[voc]
-        colour = voc_info['colour']
-        fig.add_vline(voc_info['any'] + lag, line_dash='dot', line_color=colour)
-        fig.add_vline(voc_info['>1%'] + lag, line_dash='dash', line_color=colour)
-        fig.add_vline(voc_info['>50%'] + lag, line_color=colour)
+        colour = voc_info["colour"]
+        fig.add_vline(voc_info["any"] + lag, line_dash="dot", line_color=colour)
+        fig.add_vline(voc_info[">1%"] + lag, line_dash="dash", line_color=colour)
+        fig.add_vline(voc_info[">50%"] + lag, line_color=colour)
     fig.update_yaxes(range=(0.0, 1.0))
     fig.update_layout(showlegend=False)
     return format_output_figure(fig)
@@ -170,7 +198,7 @@
     """
     fig = go.Figure()
     hh_impact = load_household_impacts_data()
-    hh_test_ratio = hh_impact['testing'] / hh_impact['symptomatic']
+    hh_test_ratio = hh_impact["testing"] / hh_impact["symptomatic"]
     cdr_values = pd.DataFrame()
     for start_cdr in samples:
         start_cdr = float(start_cdr)
@@ -182,19 +210,26 @@
     cdr_values.loc[PLOT_START_DATE - buffer, :] = cdr_values.iloc[0, :]
     cdr_values = cdr_values.sort_index()
     for start_cdr in cdr_values.columns:
-        normalised_cdr = round((start_cdr - 0.1) / 0.5, 2)    
-        colour = f'hsl({round(normalised_cdr * 100.0)}%,70%,50%)'
-        fig.add_trace(go.Scatter(x=cdr_values.index, y=cdr_values[start_cdr], name=round(start_cdr, 3), line={'color': colour}))
+        normalised_cdr = round((start_cdr - 0.1) / 0.5, 2)
+        colour = f"hsl({round(normalised_cdr * 100.0)}%,70%,50%)"
+        fig.add_trace(
+            go.Scatter(
+                x=cdr_values.index,
+                y=cdr_values[start_cdr],
+                name=round(start_cdr, 3),
+                line={"color": colour},
+            )
+        )
     return format_output_figure(fig)
 
 
 def get_negbinom_target_widths(
-    target: pd.Series, 
+    target: pd.Series,
     idata: az.InferenceData,
-    model: CompartmentalModel, 
+    model: CompartmentalModel,
     base_params: Dict[str, float],
-    output_name: str, 
-    centiles: np.array, 
+    output_name: str,
+    centiles: np.array,
     prior_names: list,
 ) -> tuple:
     """Get the negative binomial centiles for a given model output and dispersion parameter.
@@ -214,7 +249,7 @@
     """
     sample_params = az.extract(idata, num_samples=1)
     updated_parameters = base_params | {k: sample_params.variables[k].data[0] for k in prior_names}
-    dispersion = sample_params.variables[f'{output_name}_dispersion']
+    dispersion = sample_params.variables[f"{output_name}_dispersion"]
     model.run(parameters=updated_parameters)
     modelled_cases = model.get_derived_outputs_df()[output_name]
     cis = pd.DataFrame(columns=centiles, index=target.index)
@@ -231,10 +266,10 @@
     base_params: Dict[str, float],
     prior_names: List[str],
     all_targets: list,
-    output_colours: List[str], 
-    req_centiles: np.array, 
-    n_samples: int=3, 
-    base_alpha: float=0.2, 
+    output_colours: List[str],
+    req_centiles: np.array,
+    n_samples: int = 3,
+    base_alpha: float = 0.2,
 ) -> go.Figure:
     """
     Illustrate the range of the density of the negative
@@ -255,35 +290,52 @@
     Returns:
         The figure
     """
-    targets = [t for t in all_targets if hasattr(t, 'dispersion_param')]
+    targets = [t for t in all_targets if hasattr(t, "dispersion_param")]
     outputs = [t.name for t in targets]
-    fig = get_standard_subplot_fig(n_samples, len(outputs), [' '] * n_samples * len(outputs))
+    fig = get_standard_subplot_fig(n_samples, len(outputs), [" "] * n_samples * len(outputs))
     up_back_list = get_count_up_back_list(len(req_centiles) - 1)
     alphas = [(a / max(up_back_list)) * (1.0 - base_alpha) + base_alpha for a in up_back_list]
     for i_sample in range(n_samples):
         row = i_sample + 1
         for i_out, o in enumerate(outputs):
-            target_extract = targets[i_out].data.loc[PLOT_START_DATE: ANALYSIS_END_DATE]
-            cis, disps = get_negbinom_target_widths(target_extract, idata, model, base_params, o, req_centiles, prior_names)
+            target_extract = targets[i_out].data.loc[PLOT_START_DATE:ANALYSIS_END_DATE]
+            cis, disps = get_negbinom_target_widths(
+                target_extract, idata, model, base_params, o, req_centiles, prior_names
+            )
             col = i_out + 1
-            bottom_trace = go.Scatter(x=cis.index, y=cis.iloc[:, 0], line=dict(width=0.0), name='')
+            bottom_trace = go.Scatter(x=cis.index, y=cis.iloc[:, 0], line=dict(width=0.0), name="")
             fig.add_traces(bottom_trace, rows=row, cols=col)
             for i_cent, centile in enumerate(cis.columns[1:]):
-                colour = f'rgba({output_colours[i_out]}, {alphas[i_cent]})'
-                label = f'{round(cis.columns[i_cent] * 100)} to {round(centile * 100)} centile, {o}'
-                mid_trace = go.Scatter(x=cis.index, y=cis[centile], fill='tonexty', line=dict(width=0.0), fillcolor=colour, name=label)
+                colour = f"rgba({output_colours[i_out]}, {alphas[i_cent]})"
+                label = f"{round(cis.columns[i_cent] * 100)} to {round(centile * 100)} centile, {o}"
+                mid_trace = go.Scatter(
+                    x=cis.index,
+                    y=cis[centile],
+                    fill="tonexty",
+                    line=dict(width=0.0),
+                    fillcolor=colour,
+                    name=label,
+                )
                 fig.add_traces(mid_trace, rows=row, cols=col)
-            out = o.replace('_ma', '')
-            target_trace = go.Scatter(x=target_extract.index, y=target_extract, name=f'reported {out}', mode='markers', marker={'color': f'rgb({output_colours[i_out]})', 'size': 4})
+            out = o.replace("_ma", "")
+            target_trace = go.Scatter(
+                x=target_extract.index,
+                y=target_extract,
+                name=f"reported {out}",
+                mode="markers",
+                marker={"color": f"rgb({output_colours[i_out]})", "size": 4},
+            )
             fig.add_trace(target_trace, row=row, col=col)
-            fig.layout.annotations[i_sample * len(outputs) + i_out].update(text=f'{out}, dispersion param: {round(float(disps.data), 1)}')
+            fig.layout.annotations[i_sample * len(outputs) + i_out].update(
+                text=f"{out}, dispersion param: {round(float(disps.data), 1)}"
+            )
     fig = format_output_figure(fig)
     return fig.update_xaxes(tickangle=30)
 
 
 def plot_state_mobility(
-    state_data: pd.DataFrame, 
-    jurisdictions: Set[str], 
+    state_data: pd.DataFrame,
+    jurisdictions: Set[str],
     mob_locs: List[str],
 ) -> go.Figure:
     """Plot the raw Australian Google mobility data by state/jurisdiction.
@@ -299,18 +351,18 @@
     fig = get_standard_subplot_fig(4, 2, list(jurisdictions))
     for j, juris in enumerate(jurisdictions):
         for l, mob_loc in enumerate(mob_locs):
-            estimates = state_data[state_data['sub_region_1'] == juris][mob_loc]
-            legend_str = mob_loc.replace(CHANGE_STR, '').replace('_', ' ')
-            trace = go.Scatter(x=estimates.index, y=estimates, name=legend_str, line=dict(color=COLOURS[l]))
+            estimates = state_data[state_data["sub_region_1"] == juris][mob_loc]
+            legend_str = mob_loc.replace(CHANGE_STR, "").replace("_", " ")
+            trace = go.Scatter(
+                x=estimates.index, y=estimates, name=legend_str, line=dict(color=COLOURS[l])
+            )
             fig.add_trace(trace, row=j % 4 + 1, col=round(j / 7) + 1)
     fig.update_yaxes(range=(-90, 70))
     return format_output_figure(fig)
 
 
-def plot_processed_mobility(
-    mobility_types: Dict[str, pd.DataFrame]
-)-> go.Figure:
-    """Illustrate the process of converting from raw data 
+def plot_processed_mobility(mobility_types: Dict[str, pd.DataFrame]) -> go.Figure:
+    """Illustrate the process of converting from raw data
     to mobility functions fed into the model.
 
     Args:
@@ -320,8 +372,8 @@
         The output figure
     """
     patch_map = {
-        'wa': 'Western Australia',
-        'non wa': 'rest of Australia',
+        "wa": "Western Australia",
+        "non wa": "rest of Australia",
     }
     fig = get_standard_subplot_fig(1, 2, list(patch_map.values()))
     for m, mob_type in enumerate(mobility_types):
@@ -329,8 +381,10 @@
         for p, patch in enumerate(set(mob_data.columns.get_level_values(0))):
             for l, mob_loc in enumerate(set(mob_data.columns.get_level_values(1))):
                 values = mob_data.loc[:, (patch, mob_loc)]
-                trace_name = f'{mob_loc}, {patch_map[patch]}, {mob_type}'
-                mob_trace = go.Scatter(x=values.index, y=values, name=trace_name, line=dict(color=COLOURS[m + l * 3]))
+                trace_name = f"{mob_loc}, {patch_map[patch]}, {mob_type}"
+                mob_trace = go.Scatter(
+                    x=values.index, y=values, name=trace_name, line=dict(color=COLOURS[m + l * 3])
+                )
                 fig.add_trace(mob_trace, row=1, col=p + 1)
     return format_output_figure(fig)
 
@@ -350,14 +404,16 @@
     """
     model.finalize()
     epoch = model.get_epoch()
-    matrix_func = model.graph.filter('mixing_matrix').get_callable()
+    matrix_func = model.graph.filter("mixing_matrix").get_callable()
     dates = [datetime(2022, month, 1) for month in range(1, 13)]
-    agegroups = model.stratifications['agegroup'].strata
+    agegroups = model.stratifications["agegroup"].strata
     n_cols = 4
-    fig = get_standard_subplot_fig(3, n_cols, [i.strftime('%B') for i in dates])
+    fig = get_standard_subplot_fig(3, n_cols, [i.strftime("%B") for i in dates])
     for i_date, date in enumerate(dates):
         index = epoch.datetime_to_number(date)
-        matrix = matrix_func(model_variables={'time': index}, parameters=parameters)['mixing_matrix']
+        matrix = matrix_func(model_variables={"time": index}, parameters=parameters)[
+            "mixing_matrix"
+        ]
         heatmap = go.Heatmap(x=agegroups, y=agegroups, z=matrix, zmin=0.0, zmax=6.4)
         row, col = get_row_col_for_subplots(i_date, n_cols)
         fig.add_trace(heatmap, row=row, col=col)
@@ -365,7 +421,7 @@
 
 
 def plot_full_vacc(
-    full_vacc_masks: List[str], 
+    full_vacc_masks: List[str],
     df: pd.DataFrame,
     prop_df: pd.DataFrame,
 ) -> go.Figure:
@@ -380,20 +436,28 @@
     Returns:
         The figure
     """
-    fig = get_standard_subplot_fig(2, 1, ['number', 'proportion'])
+    fig = get_standard_subplot_fig(2, 1, ["number", "proportion"])
     for a, age in enumerate(full_vacc_masks):
         prop_age = int(np.round(a / len(full_vacc_masks) * 250.0))
-        colour = f'rgb({prop_age},{250 - prop_age},250)'
-        trace_name = age.replace('- Number of people fully vaccinated', '').replace('Age group - ', '')
+        colour = f"rgb({prop_age},{250 - prop_age},250)"
+        trace_name = age.replace("- Number of people fully vaccinated", "").replace(
+            "Age group - ", ""
+        )
         data = df[age].dropna()
         prop_data = prop_df[age].dropna()
-        fig.add_trace(go.Scatter(x=data.index, y=data, name=trace_name, line={'color': colour}), row=1, col=1)
-        fig.add_trace(go.Scatter(x=prop_data.index, y=prop_data, name=trace_name, line={'color': colour}), row=2, col=1)
-    return fig.update_layout(legend_title='age group')
+        fig.add_trace(
+            go.Scatter(x=data.index, y=data, name=trace_name, line={"color": colour}), row=1, col=1
+        )
+        fig.add_trace(
+            go.Scatter(x=prop_data.index, y=prop_data, name=trace_name, line={"color": colour}),
+            row=2,
+            col=1,
+        )
+    return fig.update_layout(legend_title="age group")
 
 
 def plot_program_coverage(
-    program_masks: Dict[str, List[str]], 
+    program_masks: Dict[str, List[str]],
     df: pd.DataFrame,
 ) -> go.Figure:
     """Plot vaccination coverage by program across four panels to represent the main programs.
@@ -422,10 +486,10 @@
     Returns:
         Plot in three vertical panels
     """
-    fig = get_standard_subplot_fig(3, 1, ['persons vaccinated', 'coverage', 'rates implemented'])
-    fig.add_traces(df[['primary full', 'adult booster']].plot().data, rows=1, cols=1)
-    fig.add_traces(df[['prop primary full', 'prop adult booster']].plot().data, rows=2, cols=1)
-    fig.add_traces(df[['rate primary full', 'rate adult booster']].plot().data, rows=3, cols=1)
+    fig = get_standard_subplot_fig(3, 1, ["persons vaccinated", "coverage", "rates implemented"])
+    fig.add_traces(df[["primary full", "adult booster"]].plot().data, rows=1, cols=1)
+    fig.add_traces(df[["prop primary full", "prop adult booster"]].plot().data, rows=2, cols=1)
+    fig.add_traces(df[["rate primary full", "rate adult booster"]].plot().data, rows=3, cols=1)
     return fig.update_layout(showlegend=False)
 
 
@@ -434,7 +498,7 @@
     vacc_df: pd.DataFrame,
     lagged_df: pd.DataFrame,
 ) -> go.Figure:
-    """Plot comparison of intended population distribution by stratum 
+    """Plot comparison of intended population distribution by stratum
     against that realised in the model.
 
     Args:
@@ -446,34 +510,37 @@
         The interactive figure
     """
     epoch = model.get_epoch()
-    age_breaks = ['5', '15']
-    titles = ['Modelled 5 to 9 age group', 'Modelled 15 and above age groups']
+    age_breaks = ["5", "15"]
+    titles = ["Modelled 5 to 9 age group", "Modelled 15 and above age groups"]
     fig = get_standard_subplot_fig(2, 1, titles)
     for i_plot, age in enumerate(age_breaks):
-        cols = [f'prop_{age}_{imm}' for imm in model.stratifications['immunity'].strata][::-1]
+        cols = [f"prop_{age}_{imm}" for imm in model.stratifications["immunity"].strata][::-1]
         model_vacc_df = model.get_derived_outputs_df()[cols]
-        model_vacc_df.columns = model_vacc_df.columns.str.replace('_', ' ')
+        model_vacc_df.columns = model_vacc_df.columns.str.replace("_", " ")
         fig.add_traces(model_vacc_df.plot.area().data, i_plot + 1, 1)
-    dfs = {'raw': vacc_df, 'lagged': lagged_df}
+    dfs = {"raw": vacc_df, "lagged": lagged_df}
     for data_type in dfs:
-        for i, pop in enumerate(['primary full', 'adult booster']):
-            pop_str = 'National - Population 5-11' if pop == 'primary full' else 'National - Population 16 and over'
-            line_type = 'dash' if data_type == 'raw' else 'dot'
-            line_style = {'color': 'black', 'dash': line_type}
+        for i, pop in enumerate(["primary full", "adult booster"]):
+            pop_str = (
+                "National - Population 5-11"
+                if pop == "primary full"
+                else "National - Population 16 and over"
+            )
+            line_type = "dash" if data_type == "raw" else "dot"
+            line_style = {"color": "black", "dash": line_type}
             x_vals = dfs[data_type].index
             y_vals = dfs[data_type][pop] / dfs[data_type][pop_str]
-            fig.add_trace(go.Scatter(x=x_vals, y=y_vals, line=line_style, name='coverage'), row=i + 1, col=1)
+            fig.add_trace(
+                go.Scatter(x=x_vals, y=y_vals, line=line_style, name="coverage"), row=i + 1, col=1
+            )
     fig.update_xaxes(range=epoch.index_to_dti([model.times[0], model.times[-1]]))
     return fig.update_yaxes(range=[0.0, 1.0])
 
 
-def plot_targets(
-    targets: list, 
-    for_plotly: bool=True
-) -> go.Figure:
-    """Illustrate the targets being used in the model 
+def plot_targets(targets: list, for_plotly: bool = True) -> go.Figure:
+    """Illustrate the targets being used in the model
     along with the data they were derived from.
-    Whether the figure is interactive determines how many 
+    Whether the figure is interactive determines how many
     overlapping traces can reasonably be included.
 
     Args:
@@ -485,45 +552,82 @@
     """
     dummy_doc = DummyTexDoc()
     subplot_specs = [
-        [{'colspan': 2}, None], 
+        [{"colspan": 2}, None],
         [{}, {}],
     ]
-    fig = make_subplots(rows=2, cols=2, specs=subplot_specs, subplot_titles=['notifications', 'deaths', 'seroprevalence'])
+    fig = make_subplots(
+        rows=2,
+        cols=2,
+        specs=subplot_specs,
+        subplot_titles=["notifications", "deaths", "seroprevalence"],
+    )
     combined_data = load_case_targets(dummy_doc)
     national_data = load_national_case_data(dummy_doc)
-    serosurvey_targets = get_target_from_name(targets, 'adult_seropos_prop')
+    serosurvey_targets = get_target_from_name(targets, "adult_seropos_prop")
     if for_plotly:
-        fig.add_trace(go.Scatter(x=combined_data.index, y=combined_data, name='combined cases'), row=1, col=1)
-        fig.add_trace(go.Scatter(x=serosurvey_targets.index, y=serosurvey_targets, name='serosurvey target'), row=2, col=2)
-    thin_line = {'width': 0.8}
-    fig.add_trace(go.Scatter(x=national_data.index, y=national_data, name='national cases', line=thin_line), row=1, col=1)
+        fig.add_trace(
+            go.Scatter(x=combined_data.index, y=combined_data, name="combined cases"), row=1, col=1
+        )
+        fig.add_trace(
+            go.Scatter(x=serosurvey_targets.index, y=serosurvey_targets, name="serosurvey target"),
+            row=2,
+            col=2,
+        )
+    thin_line = {"width": 0.8}
+    fig.add_trace(
+        go.Scatter(x=national_data.index, y=national_data, name="national cases", line=thin_line),
+        row=1,
+        col=1,
+    )
     owid_data = load_owid_case_data(dummy_doc)
-    fig.add_trace(go.Scatter(x=owid_data.index, y=owid_data, name='owid cases', line=thin_line), row=1, col=1)
-    case_targets = get_target_from_name(targets, 'notifications_ma')
-    fig.add_trace(go.Scatter(x=case_targets.index, y=case_targets, name='final case target (smoothed)'), row=1, col=1)
-    thin_line = {'width': 1.2}
+    fig.add_trace(
+        go.Scatter(x=owid_data.index, y=owid_data, name="owid cases", line=thin_line), row=1, col=1
+    )
+    case_targets = get_target_from_name(targets, "notifications_ma")
+    fig.add_trace(
+        go.Scatter(x=case_targets.index, y=case_targets, name="final case target (smoothed)"),
+        row=1,
+        col=1,
+    )
+    thin_line = {"width": 1.2}
     death_data = load_who_death_data(dummy_doc)
-    fig.add_trace(go.Scatter(x=death_data.index, y=death_data, name='who deaths', line=thin_line), row=2, col=1)
-    death_targets = get_target_from_name(targets, 'deaths_ma')
-    fig.add_trace(go.Scatter(x=death_targets.index, y=death_targets, name='death target (smoothed)', line=thin_line), row=2, col=1)
+    fig.add_trace(
+        go.Scatter(x=death_data.index, y=death_data, name="who deaths", line=thin_line),
+        row=2,
+        col=1,
+    )
+    death_targets = get_target_from_name(targets, "deaths_ma")
+    fig.add_trace(
+        go.Scatter(
+            x=death_targets.index, y=death_targets, name="death target (smoothed)", line=thin_line
+        ),
+        row=2,
+        col=1,
+    )
     serosurvey_data = load_serosurvey_data(dummy_doc)
-    fig.add_trace(go.Scatter(x=serosurvey_data.index, y=serosurvey_data, name='serosurvey data'), row=2, col=2)
-    serosurvey_ceiling = get_target_from_name(targets, 'seropos_ceiling')
-    fig.add_trace(go.Scatter(x=serosurvey_ceiling.index, y=serosurvey_ceiling, name='seroprevalence ceiling'), row=2, col=2)
+    fig.add_trace(
+        go.Scatter(x=serosurvey_data.index, y=serosurvey_data, name="serosurvey data"), row=2, col=2
+    )
+    serosurvey_ceiling = get_target_from_name(targets, "seropos_ceiling")
+    fig.add_trace(
+        go.Scatter(x=serosurvey_ceiling.index, y=serosurvey_ceiling, name="seroprevalence ceiling"),
+        row=2,
+        col=2,
+    )
     fig.update_xaxes(range=(PLOT_START_DATE, ANALYSIS_END_DATE))
-    return fig.update_layout(margin={i: 25 for i in ['t', 'b', 'l', 'r']}, height=420)
+    return fig.update_layout(margin={i: 25 for i in ["t", "b", "l", "r"]}, height=420)
 
 
 def plot_multi_spaghetti(
-    spaghettis: Dict[str, pd.DataFrame], 
-    output: str, 
+    spaghettis: Dict[str, pd.DataFrame],
+    output: str,
     targets: list,
 ) -> go.Figure:
     """Plot spaghetti for single output from multiple models.
 
     Args:
         spaghettis: Spaghetti data
-        output: Name of the output to 
+        output: Name of the output to
         targets: All the calibration targets
 
     Returns:
@@ -535,9 +639,15 @@
     for i, analysis in enumerate(RUN_IDS.keys()):
         row, col = get_row_col_for_subplots(i, n_cols)
         spaghetti = spaghettis[analysis][output]
-        spaghetti.columns = [f'{str(chain)}, {str(draw)}' for chain, draw in spaghetti.columns]    
+        spaghetti.columns = [f"{str(chain)}, {str(draw)}" for chain, draw in spaghetti.columns]
         fig.add_traces(spaghetti.plot().data, rows=row, cols=col)
-        fig.add_trace(go.Scatter(x=target.index, y=target, mode='markers', marker={'color': 'black', 'size': 12}), row=row, col=col)
+        fig.add_trace(
+            go.Scatter(
+                x=target.index, y=target, mode="markers", marker={"color": "black", "size": 12}
+            ),
+            row=row,
+            col=col,
+        )
     return fig.update_xaxes(range=(PLOT_START_DATE, ANALYSIS_END_DATE))
 
 
@@ -553,17 +663,19 @@
         The interactive figure
     """
     n_cols = 2
-    fig = get_standard_subplot_fig(2, n_cols, [k.replace('_', ' ') for k in matrices])
+    fig = get_standard_subplot_fig(2, n_cols, [k.replace("_", " ") for k in matrices])
     for i, matrix in enumerate(matrices):
         row, col = get_row_col_for_subplots(i, n_cols)
-        fig.add_traces(px.imshow(matrices[matrix], x=AGE_STRATA, y=AGE_STRATA).data, rows=row, cols=col)
+        fig.add_traces(
+            px.imshow(matrices[matrix], x=AGE_STRATA, y=AGE_STRATA).data, rows=row, cols=col
+        )
     return fig
 
 
 def plot_3d_spaghetti(
-    indicator_name: str, 
-    spaghetti: pd.DataFrame, 
-    targets: list, 
+    indicator_name: str,
+    spaghetti: pd.DataFrame,
+    targets: list,
     target_freq=5,
 ) -> go.Figure:
     """Plot 3-D comparison of outputs against targets.
@@ -577,19 +689,35 @@
     Returns:
         The interactive figure
     """
-    fig = get_standard_subplot_fig(1, 1, [''])
+    fig = get_standard_subplot_fig(1, 1, [""])
     sample = spaghetti[indicator_name]
-    sample.columns = sample.columns.map(lambda x: ', '.join([*map(str, x)]))
+    sample.columns = sample.columns.map(lambda x: ", ".join([*map(str, x)]))
     target = get_target_from_name(targets, indicator_name)
     for i_col, col in enumerate(sample.columns):
         ypos = [i_col] * len(sample.index)
-        fig.add_trace(go.Scatter3d(x=sample.index, y=ypos, z=sample[col], name=col, mode='lines', line={'width': 5.0}))
+        fig.add_trace(
+            go.Scatter3d(
+                x=sample.index, y=ypos, z=sample[col], name=col, mode="lines", line={"width": 5.0}
+            )
+        )
         if target is not None and i_col % target_freq == 0:
-            fig.add_trace(go.Scatter3d(x=target.index, y=ypos, z=target, name='target', mode='markers', marker={'size': 1.0}, line={'color': 'black'}))
-    xaxis_format = {'range': [PLOT_START_DATE, ANALYSIS_END_DATE], 'title': ''}
-    yaxis_format = {'title': 'run', 'showticklabels': False}
-    zaxis_format = {'title': indicator_name}
-    return fig.update_layout(scene={'xaxis': xaxis_format, 'yaxis': yaxis_format, 'zaxis': zaxis_format}, height=800)
+            fig.add_trace(
+                go.Scatter3d(
+                    x=target.index,
+                    y=ypos,
+                    z=target,
+                    name="target",
+                    mode="markers",
+                    marker={"size": 1.0},
+                    line={"color": "black"},
+                )
+            )
+    xaxis_format = {"range": [PLOT_START_DATE, ANALYSIS_END_DATE], "title": ""}
+    yaxis_format = {"title": "run", "showticklabels": False}
+    zaxis_format = {"title": indicator_name}
+    return fig.update_layout(
+        scene={"xaxis": xaxis_format, "yaxis": yaxis_format, "zaxis": zaxis_format}, height=800
+    )
 
 
 def plot_matrices_3d(
@@ -604,16 +732,38 @@
         The 4-panel plot
     """
     n_cols = 2
-    titles = [k.replace('_', ' ') for k in matrices.keys()]
-    fig_type = {'type': 'surface'}
+    titles = [k.replace("_", " ") for k in matrices.keys()]
+    fig_type = {"type": "surface"}
     fig_specs = [[fig_type, fig_type], [fig_type, fig_type]]
-    fig = make_subplots(rows=2, cols=n_cols, specs=fig_specs, horizontal_spacing=0.02, vertical_spacing=0.05, subplot_titles=titles)
+    fig = make_subplots(
+        rows=2,
+        cols=n_cols,
+        specs=fig_specs,
+        horizontal_spacing=0.02,
+        vertical_spacing=0.05,
+        subplot_titles=titles,
+    )
     for l, location in enumerate(matrices):
         row, col = get_row_col_for_subplots(l, n_cols)
-        fig.add_trace(go.Surface(x=AGE_STRATA, y=AGE_STRATA, z=matrices[location], showscale=False), row=row, col=col)
-    panel_scene = {'xaxis': {'title': ''}, 'yaxis': {'title': ''}, 'zaxis': {'range': (0.0, 3.0), 'title': 'contacts', 'dtick': 1.0}}
-    margins = {i: 25 for i in ['t', 'b', 'l', 'r']}
-    return fig.update_layout(scene1=panel_scene, scene2=panel_scene, scene3=panel_scene, scene4=panel_scene, height=900, margin=margins)
+        fig.add_trace(
+            go.Surface(x=AGE_STRATA, y=AGE_STRATA, z=matrices[location], showscale=False),
+            row=row,
+            col=col,
+        )
+    panel_scene = {
+        "xaxis": {"title": ""},
+        "yaxis": {"title": ""},
+        "zaxis": {"range": (0.0, 3.0), "title": "contacts", "dtick": 1.0},
+    }
+    margins = {i: 25 for i in ["t", "b", "l", "r"]}
+    return fig.update_layout(
+        scene1=panel_scene,
+        scene2=panel_scene,
+        scene3=panel_scene,
+        scene4=panel_scene,
+        height=900,
+        margin=margins,
+    )
 
 
 def plot_infection_processes(
@@ -633,20 +783,54 @@
     Returns:
         The figure
     """
-    target_name = req_target.replace('_', ' ')
-    cum_infection_processes_df = derived_df[[f'process_{i}X{j}' for i in STRAIN_STRATA for j in INFECTION_PROCESSES]].cumsum(axis=1)
-    fig = make_subplots(2, 1, subplot_titles=['infection processes', target_name], row_heights=[0.7, 0.3], vertical_spacing=0.05, shared_xaxes=True)
+    target_name = req_target.replace("_", " ")
+    cum_infection_processes_df = derived_df[
+        [f"process_{i}X{j}" for i in STRAIN_STRATA for j in INFECTION_PROCESSES]
+    ].cumsum(axis=1)
+    fig = make_subplots(
+        2,
+        1,
+        subplot_titles=["infection processes", target_name],
+        row_heights=[0.7, 0.3],
+        vertical_spacing=0.05,
+        shared_xaxes=True,
+    )
     for output in cum_infection_processes_df.columns:
-        i_process = INFECTION_PROCESSES.index(output.split('X')[1])
-        i_strain = STRAIN_STRATA.index(output.split('X')[0].replace('process_', ''))
-        colour = f'hsl({17.0 + i_strain * 33.0}%, 70%, {30.0 + i_process * 20.0}%)'
-        output_name = output.replace('process_', '').replace('X', ', ').replace('_', ' ').replace('ba', 'BA.')
-        trace = go.Scatter(x=cum_infection_processes_df.index, y=cum_infection_processes_df[output], fill='tonexty', fillcolor=colour, line={'color': colour}, name=output_name)
+        i_process = INFECTION_PROCESSES.index(output.split("X")[1])
+        i_strain = STRAIN_STRATA.index(output.split("X")[0].replace("process_", ""))
+        colour = f"hsl({17.0 + i_strain * 33.0}%, 70%, {30.0 + i_process * 20.0}%)"
+        output_name = (
+            output.replace("process_", "").replace("X", ", ").replace("_", " ").replace("ba", "BA.")
+        )
+        trace = go.Scatter(
+            x=cum_infection_processes_df.index,
+            y=cum_infection_processes_df[output],
+            fill="tonexty",
+            fillcolor=colour,
+            line={"color": colour},
+            name=output_name,
+        )
         fig.add_traces(trace, rows=1, cols=1)
     fig.update_yaxes(range=(0.0, 1.0), row=1, col=1)
 
-    fig.add_traces(go.Scatter(x=derived_df.index, y=derived_df[req_target], name=target_name, line={'color': 'blue'}), rows=2, cols=1)
+    fig.add_traces(
+        go.Scatter(
+            x=derived_df.index, y=derived_df[req_target], name=target_name, line={"color": "blue"}
+        ),
+        rows=2,
+        cols=1,
+    )
     target = get_target_from_name(targets, req_target)
-    fig.add_traces(go.Scatter(x=target.index, y=target, mode='markers', name=f'{target_name} data', line={'color': 'black'}), rows=2, cols=1)
+    fig.add_traces(
+        go.Scatter(
+            x=target.index,
+            y=target,
+            mode="markers",
+            name=f"{target_name} data",
+            line={"color": "black"},
+        ),
+        rows=2,
+        cols=1,
+    )
     fig.update_xaxes(range=(PLOT_START_DATE, ANALYSIS_END_DATE))
-    return fig.update_layout(height=700, margin={i: 40 for i in ['t', 'b', 'l', 'r']})+    return fig.update_layout(height=700, margin={i: 40 for i in ["t", "b", "l", "r"]})