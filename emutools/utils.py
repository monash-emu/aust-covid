--- conflicted
+++ resolved
@@ -6,35 +6,30 @@
 
 from summer2.parameters import Function, Data, DerivedOutput
 
-<<<<<<< HEAD
-from aust_covid.constants import INPUTS_PATH
+from aust_covid.constants import DATA_PATH
 
-=======
-from aust_covid.constants import PACKAGE_PATH
->>>>>>> 3da9b32b
 
-def round_sigfig(
-    value: float, 
-    sig_figs: int
-) -> float:
+def round_sigfig(value: float, sig_figs: int) -> float:
     """
-    Round a number to a certain number of significant figures, 
+    Round a number to a certain number of significant figures,
     rather than decimal places.
-    
+
     Args:
         value: Number to round
         sig_figs: Number of significant figures to round to
     """
     if np.isinf(value):
-        return 'infinity'
+        return "infinity"
     else:
-        return round(value, -int(np.floor(np.log10(value))) + (sig_figs - 1)) if value != 0.0 else 0.0
+        return (
+            round(value, -int(np.floor(np.log10(value))) + (sig_figs - 1)) if value != 0.0 else 0.0
+        )
 
 
 def triangle_wave_func(
-    time: float, 
-    start: float, 
-    duration: float, 
+    time: float,
+    start: float,
+    duration: float,
     peak: float,
 ) -> float:
     """Generate a peaked triangular wave function
@@ -56,7 +51,7 @@
 
 
 def convolve_probability(
-    source_output: DerivedOutput, 
+    source_output: DerivedOutput,
     density_kernel: Function,
 ) -> jnp.array:
     """Create function to convolve two processes,
@@ -69,12 +64,12 @@
     Returns:
         Jaxified function to convolve the two processes
     """
-    return jnp.convolve(source_output, density_kernel)[:len(source_output)]
+    return jnp.convolve(source_output, density_kernel)[: len(source_output)]
 
 
 def gamma_cdf(
-    shape: float, 
-    mean: float, 
+    shape: float,
+    mean: float,
     x: jnp.array,
 ) -> jnp.array:
     """The regularised gamma function is the CDF of the gamma distribution
@@ -92,8 +87,8 @@
 
 
 def build_gamma_dens_interval_func(
-    shape: float, 
-    mean: float, 
+    shape: float,
+    mean: float,
     model_times: np.ndarray,
 ) -> Function:
     """Create a function to return the density of the gamma distribution.
@@ -127,7 +122,7 @@
             evidence: TeX-formatted full description of the evidence underpinning the choice of value
             abbreviations: Short names for parameters, e.g. for some plots
     """
-    with open(PACKAGE_PATH / 'parameters.yml', 'r') as param_file:
+    with open(DATA_PATH / "parameters.yml", "r") as param_file:
         param_info = yml.safe_load(param_file)
 
     # Check each loaded set of keys (parameter names) are the same as the arbitrarily chosen first key
@@ -135,9 +130,9 @@
     for cat in param_info:
         working_keys = param_info[cat].keys()
         if working_keys != first_key_set:
-            msg = f'Keys to {cat} category: {working_keys} - do not match first category {first_key_set}'
+            msg = f"Keys to {cat} category: {working_keys} - do not match first category {first_key_set}"
             raise ValueError(msg)
-    
+
     return pd.DataFrame(param_info)
 
 
@@ -145,7 +140,7 @@
     param_info: pd.DataFrame,
     prior_names: list,
 ) -> pd.DataFrame:
-    """Process aesthetics of the parameter info dataframe into 
+    """Process aesthetics of the parameter info dataframe into
     readable information that can be output to TeX.
 
     Args:
@@ -154,19 +149,23 @@
     Returns:
         table: Ready to write version of the table
     """
-    table = param_info[[c for c in param_info.columns if c != 'description']]
-    table['value'] = table['value'].apply(lambda x: str(round_sigfig(x, 3) if x != 0.0 else 0.0))  # Round
-    table.loc[[i for i in table.index if i in prior_names], 'value'] = 'Calibrated'  # Suppress value if calibrated
-    table.index = param_info['descriptions']  # Readable description for row names
-    table.columns = table.columns.str.replace('_', ' ').str.capitalize()
+    table = param_info[[c for c in param_info.columns if c != "description"]]
+    table["value"] = table["value"].apply(
+        lambda x: str(round_sigfig(x, 3) if x != 0.0 else 0.0)
+    )  # Round
+    table.loc[[i for i in table.index if i in prior_names], "value"] = (
+        "Calibrated"  # Suppress value if calibrated
+    )
+    table.index = param_info["descriptions"]  # Readable description for row names
+    table.columns = table.columns.str.replace("_", " ").str.capitalize()
     table.index.name = None
-    table = table[['Value', 'Units', 'Evidence']]  # Reorder columns
-    table['Units'] = table['Units'].str.capitalize()
+    table = table[["Value", "Units", "Evidence"]]  # Reorder columns
+    table["Units"] = table["Units"].str.capitalize()
     return table
 
 
 def get_target_from_name(
-    targets: list, 
+    targets: list,
     name: str,
 ) -> pd.Series:
     """Get the data for a specific target from a set of targets from its name.
