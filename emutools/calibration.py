--- conflicted
+++ resolved
@@ -10,15 +10,18 @@
 import matplotlib as mpl
 import seaborn as sns
 from matplotlib import pyplot as plt
-pd.options.plotting.backend = 'plotly'
+
+pd.options.plotting.backend = "plotly"
 
 import estival.priors as esp
 
-<<<<<<< HEAD
-from aust_covid.constants import PLOT_START_DATE, ANALYSIS_END_DATE, RUN_IDS, BURN_IN, get_project_paths
-=======
-from aust_covid.constants import PLOT_START_DATE, ANALYSIS_END_DATE, RUN_IDS, RUNS_PATH, BURN_IN
->>>>>>> 3da9b32b
+from aust_covid.constants import (
+    PLOT_START_DATE,
+    ANALYSIS_END_DATE,
+    RUN_IDS,
+    BURN_IN,
+    get_project_paths,
+)
 from emutools.plotting import get_row_col_for_subplots
 from emutools.utils import get_target_from_name, round_sigfig
 
@@ -28,21 +31,23 @@
 
 def get_prior_dist_type(prior) -> str:
     """Find the type of distribution used for a prior.
-    
+
     Args:
         The prior
 
     Returns:
         Description of the distribution
     """
-    dist_type = str(prior.__class__).replace('>', '').replace("'", '').split('.')[-1].replace('Prior', '')
-    return f'{dist_type} distribution'
+    dist_type = (
+        str(prior.__class__).replace(">", "").replace("'", "").split(".")[-1].replace("Prior", "")
+    )
+    return f"{dist_type} distribution"
 
 
 def get_prior_dist_param_str(prior) -> str:
     """Extract the parameters to the distribution used for a prior,
     rounding to three decimal places.
-    
+
     Args:
         prior: The prior
 
@@ -50,40 +55,44 @@
         The parameters to the prior's distribution joined together
     """
     if isinstance(prior, esp.GammaPrior):
-        return f'shape: {round(prior.shape, 3)} scale: {round(prior.scale, 3)}'
+        return f"shape: {round(prior.shape, 3)} scale: {round(prior.scale, 3)}"
     else:
-        return ' '.join([f'{param}: {round(prior.distri_params[param], 3)}' for param in prior.distri_params])
+        return " ".join(
+            [f"{param}: {round(prior.distri_params[param], 3)}" for param in prior.distri_params]
+        )
 
 
 def get_prior_dist_support(prior) -> str:
     """Extract the bounds to the distribution used for a prior.
-    
+
     Args:
         prior: The prior
 
-    Returns:        
+    Returns:
         The bounds to the prior's distribution joined together
     """
-    return ' to '.join([str(round_sigfig(i, 3)) for i in prior.bounds()])
+    return " to ".join([str(round_sigfig(i, 3)) for i in prior.bounds()])
 
 
 def plot_param_progression(
-    idata: az.InferenceData, 
-    descriptions: pd.Series, 
-    req_vars: Optional[List[str]]=None,
+    idata: az.InferenceData,
+    descriptions: pd.Series,
+    req_vars: Optional[List[str]] = None,
 ) -> mpl.figure.Figure:
     """Plot progression of parameters over model iterations with posterior density plots.
-    
+
     Args:
         idata: Formatted outputs from calibration
         descriptions: Short parameter names
         req_vars: The parameter names to plot
-    
+
     Returns:
         The figure
     """
     labeller = MapLabeller(var_name_map=descriptions)
-    trace_plot = az.plot_trace(idata, figsize=(15, 16), compact=False, legend=False, labeller=labeller, var_names=req_vars)
+    trace_plot = az.plot_trace(
+        idata, figsize=(15, 16), compact=False, legend=False, labeller=labeller, var_names=req_vars
+    )
     trace_fig = trace_plot[0, 0].figure
     trace_fig.tight_layout()
     plt.close()
@@ -91,12 +100,12 @@
 
 
 def plot_posterior_comparison(
-    idata: az.InferenceData, 
-    priors: list, 
-    req_vars: list, 
+    idata: az.InferenceData,
+    priors: list,
+    req_vars: list,
     display_names: dict,
     span: float,
-    grid: Optional[Tuple[int]]=None,
+    grid: Optional[Tuple[int]] = None,
 ) -> plt.Figure:
     """Area plot posteriors against prior distributions.
 
@@ -106,25 +115,33 @@
         req_vars: The names of the priors to plot
         display_names: Translation of names to names for display
         span: How much of the central density to plot
-    
+
     Returns:
         The figure
     """
     labeller = MapLabeller(var_name_map=display_names)
-    comparison_plot = az.plot_density(idata, var_names=req_vars, shade=0.5, labeller=labeller, point_estimate=None, hdi_prob=span, grid=grid)
+    comparison_plot = az.plot_density(
+        idata,
+        var_names=req_vars,
+        shade=0.5,
+        labeller=labeller,
+        point_estimate=None,
+        hdi_prob=span,
+        grid=grid,
+    )
     req_priors = [p for p in priors if p.name in req_vars]
-    for i_ax, ax in enumerate(comparison_plot.ravel()[:len(req_vars)]):
+    for i_ax, ax in enumerate(comparison_plot.ravel()[: len(req_vars)]):
         ax_limits = ax.get_xlim()
         x_vals = np.linspace(ax_limits[0], ax_limits[1], 100)
         y_vals = req_priors[i_ax].pdf(x_vals)
-        ax.fill_between(x_vals, y_vals, color='k', alpha=0.2, linewidth=2)
+        ax.fill_between(x_vals, y_vals, color="k", alpha=0.2, linewidth=2)
     plt.close()
     return comparison_plot[0, 0].figure
 
 
 def tabulate_priors(
-    priors: list, 
-    param_info: pd.DataFrame, 
+    priors: list,
+    param_info: pd.DataFrame,
 ) -> pd.DataFrame:
     """Create table of all priors used in calibration algorithm,
     including distribution names, distribution parameters and support.
@@ -136,20 +153,22 @@
     Returns:
         Formatted table explaining the priors used
     """
-    names = [param_info['descriptions'][i.name] for i in priors]
+    names = [param_info["descriptions"][i.name] for i in priors]
     distributions = [get_prior_dist_type(i) for i in priors]
     parameters = [get_prior_dist_param_str(i) for i in priors]
     support = [get_prior_dist_support(i) for i in priors]
-    return pd.DataFrame({'Distribution': distributions, 'Parameters': parameters, 'Support': support}, index=names)
+    return pd.DataFrame(
+        {"Distribution": distributions, "Parameters": parameters, "Support": support}, index=names
+    )
 
 
 def tabulate_calib_results(
-    idata: az.data.inference_data.InferenceData, 
-    priors: list, 
-    param_info: pd.DataFrame, 
+    idata: az.data.inference_data.InferenceData,
+    priors: list,
+    param_info: pd.DataFrame,
 ) -> pd.DataFrame:
     """
-    Get tabular outputs from calibration inference object, 
+    Get tabular outputs from calibration inference object,
     except for the dispersion parameters, and standardise formatting.
 
     Args:
@@ -161,22 +180,29 @@
         Calibration results table in standard format
     """
     table = az.summary(idata)
-    table = table[~table.index.str.contains('_dispersion')]
-    table.index = [param_info['descriptions'][p.name] for p in priors]
-    for col_to_round in ['mean', 'sd', 'hdi_3%', 'hdi_97%', 'ess_bulk', 'ess_tail', 'r_hat']:
+    table = table[~table.index.str.contains("_dispersion")]
+    table.index = [param_info["descriptions"][p.name] for p in priors]
+    for col_to_round in ["mean", "sd", "hdi_3%", "hdi_97%", "ess_bulk", "ess_tail", "r_hat"]:
         table[col_to_round] = table.apply(lambda x: str(round_sigfig(x[col_to_round], 3)), axis=1)
-    table['hdi'] = table.apply(lambda x: f'{x["hdi_3%"]} to {x["hdi_97%"]}', axis=1)    
-    table = table.drop(['mcse_mean', 'mcse_sd', 'hdi_3%', 'hdi_97%'], axis=1)
-    table.columns = ['Mean', 'Standard deviation', 'ESS bulk', 'ESS tail', '\\textit{\^{R}}', 'High-density interval']
+    table["hdi"] = table.apply(lambda x: f'{x["hdi_3%"]} to {x["hdi_97%"]}', axis=1)
+    table = table.drop(["mcse_mean", "mcse_sd", "hdi_3%", "hdi_97%"], axis=1)
+    table.columns = [
+        "Mean",
+        "Standard deviation",
+        "ESS bulk",
+        "ESS tail",
+        "\\textit{\^{R}}",
+        "High-density interval",
+    ]
     return table
 
 
 def plot_priors(
-    priors: list, 
-    titles: pd.Series, 
-    n_cols: int, 
-    n_points: int, 
-    rel_overhang: float, 
+    priors: list,
+    titles: pd.Series,
+    n_cols: int,
+    n_points: int,
+    rel_overhang: float,
     prior_cover: float,
 ) -> go.Figure:
     """Plot the PDF of each of a set of priors.
@@ -203,14 +229,14 @@
         y_values = [prior.pdf(x) for x in x_values]
         row = int(np.floor(p / n_cols)) + 1
         col = p % n_cols + 1
-        fig.add_trace(go.Scatter(x=x_values, y=y_values, fill='tozeroy'), row=row, col=col)
+        fig.add_trace(go.Scatter(x=x_values, y=y_values, fill="tozeroy"), row=row, col=col)
     return fig.update_layout(height=800, showlegend=False)
 
 
 def plot_spaghetti(
-    spaghetti: pd.DataFrame, 
-    indicators: List[str], 
-    n_cols: int, 
+    spaghetti: pd.DataFrame,
+    indicators: List[str],
+    n_cols: int,
     targets: list,
 ) -> go.Figure:
     """Generate a spaghetti plot to compare any number of requested outputs to targets.
@@ -225,27 +251,33 @@
         The spaghetti plot figure object
     """
     rows = int(np.ceil(len(indicators) / n_cols))
-    fig = get_standard_subplot_fig(rows, n_cols, [i.replace('_', ' ') for i in indicators])
+    fig = get_standard_subplot_fig(rows, n_cols, [i.replace("_", " ") for i in indicators])
     for i, ind in enumerate(indicators):
         row, col = get_row_col_for_subplots(i, n_cols)
 
         # Model outputs
         ind_spagh = spaghetti[ind]
-        ind_spagh.columns = ind_spagh.columns.map(lambda col: f'{col[0]}, {col[1]}')
+        ind_spagh.columns = ind_spagh.columns.map(lambda col: f"{col[0]}, {col[1]}")
         fig.add_traces(px.line(ind_spagh).data, rows=row, cols=col)
 
         # Targets
-        if ind != 'reproduction_number':
+        if ind != "reproduction_number":
             target = get_target_from_name(targets, ind)
-            target_marker_config = dict(size=15.0, line=dict(width=1.0, color='DarkSlateGrey'))
-            lines = go.Scatter(x=target.index, y=target, marker=target_marker_config, name='targets', mode='markers')
+            target_marker_config = dict(size=15.0, line=dict(width=1.0, color="DarkSlateGrey"))
+            lines = go.Scatter(
+                x=target.index,
+                y=target,
+                marker=target_marker_config,
+                name="targets",
+                mode="markers",
+            )
             fig.add_trace(lines, row=row, col=col)
             fig.update_layout(yaxis4=dict(range=[0, 2.2]))
     return fig.update_xaxes(range=[PLOT_START_DATE, ANALYSIS_END_DATE])
 
 
 def plot_param_hover_spaghetti(
-    indicator_spaghetti: pd.DataFrame, 
+    indicator_spaghetti: pd.DataFrame,
     idata: az.InferenceData,
 ) -> go.Figure:
     """Generate a spaghetti plot with all parameters displayed on hover.
@@ -261,23 +293,30 @@
     working_data = pd.DataFrame()
     for col in indicator_spaghetti.columns:
         chain, draw = col
-        working_data['values'] = indicator_spaghetti[col]
-        info = {i: float(j) for i, j in dict(idata.posterior.sel(chain=int(chain), draw=int(draw)).variables).items()}
+        working_data["values"] = indicator_spaghetti[col]
+        info = {
+            i: float(j)
+            for i, j in dict(
+                idata.posterior.sel(chain=int(chain), draw=int(draw)).variables
+            ).items()
+        }
         for param in info:
-            working_data[param] = int(info[param]) if param in ['chain', 'draw'] else round_sigfig(info[param], 3)
-        lines = px.line(working_data, y='values', hover_data=working_data.columns)
+            working_data[param] = (
+                int(info[param]) if param in ["chain", "draw"] else round_sigfig(info[param], 3)
+            )
+        lines = px.line(working_data, y="values", hover_data=working_data.columns)
         fig.add_traces(lines.data)
     fig.update_xaxes(range=[PLOT_START_DATE, ANALYSIS_END_DATE])
     return fig.update_layout(showlegend=False, height=500)
 
 
 def plot_output_ranges(
-    quantile_outputs: Dict[str, pd.DataFrame], 
-    targets: list, 
-    outputs: List[str], 
-    analysis: str, 
-    quantiles: List[float], 
-    max_alpha: float=0.7
+    quantile_outputs: Dict[str, pd.DataFrame],
+    targets: list,
+    outputs: List[str],
+    analysis: str,
+    quantiles: List[float],
+    max_alpha: float = 0.7,
 ) -> go.Figure:
     """Plot the credible intervals with subplots for each output,
     for a single run of interest.
@@ -294,38 +333,69 @@
         The interactive figure
     """
     n_cols = 2
-    titles = [o.replace('prop', 'proportion').replace('seropos', 'seropositive').replace('_ma', '').replace('_', ' ') for o in outputs]
+    titles = [
+        o.replace("prop", "proportion")
+        .replace("seropos", "seropositive")
+        .replace("_ma", "")
+        .replace("_", " ")
+        for o in outputs
+    ]
     fig = get_standard_subplot_fig(2, n_cols, titles)
     for i, output in enumerate(outputs):
         row, col = get_row_col_for_subplots(i, n_cols)
         data = quantile_outputs[analysis][output]
         for q, quant in enumerate(quantiles):
             alpha = min((q, len(quantiles) - q)) / np.floor(len(quantiles) / 2) * max_alpha
-            fill_colour = f'rgba(0,30,180,{str(alpha)})'
-            fig.add_traces(go.Scatter(x=data.index, y=data[quant], fill='tonexty', fillcolor=fill_colour, line={'width': 0}, name=quant), rows=row, cols=col)
-        fig.add_traces(go.Scatter(x=data.index, y=data[0.5], line={'color': 'black'}, name='median'), rows=row, cols=col)
+            fill_colour = f"rgba(0,30,180,{str(alpha)})"
+            fig.add_traces(
+                go.Scatter(
+                    x=data.index,
+                    y=data[quant],
+                    fill="tonexty",
+                    fillcolor=fill_colour,
+                    line={"width": 0},
+                    name=quant,
+                ),
+                rows=row,
+                cols=col,
+            )
+        fig.add_traces(
+            go.Scatter(x=data.index, y=data[0.5], line={"color": "black"}, name="median"),
+            rows=row,
+            cols=col,
+        )
         if output in [t.name for t in targets]:
             target = get_target_from_name(targets, output)
-            marker_format = {'size': 10.0, 'color': 'rgba(250, 135, 206, 0.2)', 'line': {'width': 1.0}}
-            fig.add_traces(go.Scatter(x=target.index, y=target, mode='markers', marker=marker_format, name=target.name), rows=row, cols=col)
+            marker_format = {
+                "size": 10.0,
+                "color": "rgba(250, 135, 206, 0.2)",
+                "line": {"width": 1.0},
+            }
+            fig.add_traces(
+                go.Scatter(
+                    x=target.index, y=target, mode="markers", marker=marker_format, name=target.name
+                ),
+                rows=row,
+                cols=col,
+            )
     fig.update_xaxes(range=[PLOT_START_DATE, ANALYSIS_END_DATE])
     voc_emerge_df = get_subvariant_prop_dates()
     lag = timedelta(days=3.5)
     for voc in voc_emerge_df:
         voc_info = voc_emerge_df[voc]
-        colour = voc_info['colour']
-        fig.add_vline(voc_info['any'] + lag, line_dash='dot', line_color=colour, row=2, col=2)
-        fig.add_vline(voc_info['>1%'] + lag, line_dash='dash', line_color=colour, row=2, col=2)
-        fig.add_vline(voc_info['>50%'] + lag, line_color=colour, row=2, col=2)
-    return fig.update_layout(yaxis4={'range': [0.0, 2.5]}, showlegend=False)
+        colour = voc_info["colour"]
+        fig.add_vline(voc_info["any"] + lag, line_dash="dot", line_color=colour, row=2, col=2)
+        fig.add_vline(voc_info[">1%"] + lag, line_dash="dash", line_color=colour, row=2, col=2)
+        fig.add_vline(voc_info[">50%"] + lag, line_color=colour, row=2, col=2)
+    return fig.update_layout(yaxis4={"range": [0.0, 2.5]}, showlegend=False)
 
 
 def plot_output_ranges_by_analysis(
-    quantile_outputs: Dict[str, pd.DataFrame], 
-    targets: list, 
-    output: str, 
-    quantiles: List[float], 
-    max_alpha: float=0.7
+    quantile_outputs: Dict[str, pd.DataFrame],
+    targets: list,
+    output: str,
+    quantiles: List[float],
+    max_alpha: float = 0.7,
 ) -> go.Figure:
     """Plot the credible intervals with subplots for each analysis type,
     for a single output of interest.
@@ -348,27 +418,50 @@
         data = analysis_data[output]
         for q, quant in enumerate(quantiles):
             alpha = min((q, len(quantiles) - q)) / np.floor(len(quantiles) / 2) * max_alpha
-            fill_colour = f'rgba(0,30,180,{str(alpha)})'
-            fig.add_traces(go.Scatter(x=data.index, y=data[quant], fill='tonexty', fillcolor=fill_colour, line={'width': 0}, name=quant), rows=row, cols=col)
-        fig.add_traces(go.Scatter(x=data.index, y=data[0.5], line={'color': 'black'}, name='median'), rows=row, cols=col)
+            fill_colour = f"rgba(0,30,180,{str(alpha)})"
+            fig.add_traces(
+                go.Scatter(
+                    x=data.index,
+                    y=data[quant],
+                    fill="tonexty",
+                    fillcolor=fill_colour,
+                    line={"width": 0},
+                    name=quant,
+                ),
+                rows=row,
+                cols=col,
+            )
+        fig.add_traces(
+            go.Scatter(x=data.index, y=data[0.5], line={"color": "black"}, name="median"),
+            rows=row,
+            cols=col,
+        )
         if output in [t.name for t in targets]:
             target = get_target_from_name(targets, output)
-            marker_format = {'size': 10.0, 'color': 'rgba(250, 135, 206, 0.2)', 'line': {'width': 1.0}}
-            fig.add_traces(go.Scatter(x=target.index, y=target, mode='markers', marker=marker_format, name=target.name), rows=row, cols=col)
+            marker_format = {
+                "size": 10.0,
+                "color": "rgba(250, 135, 206, 0.2)",
+                "line": {"width": 1.0},
+            }
+            fig.add_traces(
+                go.Scatter(
+                    x=target.index, y=target, mode="markers", marker=marker_format, name=target.name
+                ),
+                rows=row,
+                cols=col,
+            )
     fig.update_xaxes(range=[PLOT_START_DATE, ANALYSIS_END_DATE])
     return fig.update_layout(showlegend=False)
 
 
-def get_like_components(
-    components: List[str]
-) -> Dict[str, pd.DataFrame]:
-    """Get dictionary containing one dataframe 
+def get_like_components(components: List[str]) -> Dict[str, pd.DataFrame]:
+    """Get dictionary containing one dataframe
     for each requested contribution to the likelihood,
     with columns for each analysis type and integer index.
-    
+
     Args:
         User requested likelihood components
-    
+
     Returns:
         The likelihood data by component
     """
@@ -376,17 +469,19 @@
     for comp in components:
         like_outputs[comp] = pd.DataFrame(columns=list(RUN_IDS.keys()))
         for analysis, run_id in RUN_IDS.items():
-            working_data = pd.read_hdf(get_project_paths()["RUNS_PATH"] / run_id / 'output/results.hdf', 'likelihood')[comp]
+            working_data = pd.read_hdf(
+                get_project_paths()["RUNS_PATH"] / run_id / "output/results.hdf", "likelihood"
+            )[comp]
             like_outputs[comp][analysis] = working_data
     return like_outputs
 
 
 def plot_like_components_by_analysis(
-    like_outputs: Dict[str, pd.DataFrame], 
-    plot_type: str, 
-    plot_requests: Dict[str, list]={},
-    alpha: float=0.2,
-    linewidth: float=1.0,
+    like_outputs: Dict[str, pd.DataFrame],
+    plot_type: str,
+    plot_requests: Dict[str, list] = {},
+    alpha: float = 0.2,
+    linewidth: float = 1.0,
 ) -> plt.figure:
     """Use seaborn plotting functions to show likelihood components from various runs.
 
@@ -401,15 +496,25 @@
     fig, axes = plt.subplots(nrows=2, ncols=2, figsize=(12, 7))
     axes = axes.reshape(-1)
     plotter = getattr(sns, plot_type)
-    legend_plot_types = ['kdeplot', 'histplot']
+    legend_plot_types = ["kdeplot", "histplot"]
     for m, comp in enumerate(like_outputs.keys()):
         clip = plot_requests[comp][:2] if plot_requests else None
-        kwargs = {'common_norm': False, 'clip': clip, 'fill': True, 'alpha': alpha, 'linewidth': linewidth} if plot_type == 'kdeplot' else {}        
+        kwargs = (
+            {
+                "common_norm": False,
+                "clip": clip,
+                "fill": True,
+                "alpha": alpha,
+                "linewidth": linewidth,
+            }
+            if plot_type == "kdeplot"
+            else {}
+        )
         ax = axes[m]
         plotter(like_outputs[comp].loc[:, BURN_IN:, :], ax=ax, **kwargs)
         ax.set_title(plot_requests[comp][2])
         if m == 0 and plot_type in legend_plot_types:
-            sns.move_legend(ax, loc='upper left')
+            sns.move_legend(ax, loc="upper left")
         elif plot_type in legend_plot_types:
             ax.legend_.set_visible(False)
     fig.tight_layout()
@@ -427,16 +532,16 @@
     Returns:
         The centre values of the bins (n_bins in number)
     """
-    return (bins + (bins[1] - bins[0]) / 2)[:-1]    
+    return (bins + (bins[1] - bins[0]) / 2)[:-1]
 
 
 def get_hist_df_from_params(
-    idata: az.InferenceData, 
-    param_1: str, 
-    param_2: str, 
+    idata: az.InferenceData,
+    param_1: str,
+    param_2: str,
     n_bins: int,
 ) -> pd.DataFrame:
-    """Get the histogram values for the density values 
+    """Get the histogram values for the density values
     over the two-dimension parameter distribution.
 
     Args:
@@ -456,11 +561,11 @@
 
 
 def plot_3d_param_hist(
-    idata: az.InferenceData, 
-    param_1: str, 
-    param_2: str, 
-    abbreviations: pd.Series={}, 
-    n_bins: int=50,
+    idata: az.InferenceData,
+    param_1: str,
+    param_2: str,
+    abbreviations: pd.Series = {},
+    n_bins: int = 50,
 ) -> go.Figure:
     """Plot interactive 3-D histogram for the correlation of two parameters.
 
@@ -476,20 +581,22 @@
     """
     hist_df = get_hist_df_from_params(idata, param_1, param_2, n_bins)
     fig = go.Figure(data=[go.Surface(x=hist_df.index, y=hist_df.columns, z=hist_df)])
-    xaxis_spec = {'title': abbreviations[param_2] if param_2 in abbreviations else param_2}
-    yaxis_spec = {'title': abbreviations[param_1] if param_1 in abbreviations else param_1}
-    zaxis_spec = {'title': 'density'}
-    all_specs = {'xaxis': xaxis_spec, 'yaxis': yaxis_spec, 'zaxis': zaxis_spec}
-    aspect_ratio = {'x': 2, 'y': 2, 'z': 1}
-    margins = {i: 25 for i in ['t', 'b', 'l', 'r']}
-    return fig.update_layout(height=800, scene=all_specs, margin=margins, scene1_aspectratio=aspect_ratio)
+    xaxis_spec = {"title": abbreviations[param_2] if param_2 in abbreviations else param_2}
+    yaxis_spec = {"title": abbreviations[param_1] if param_1 in abbreviations else param_1}
+    zaxis_spec = {"title": "density"}
+    all_specs = {"xaxis": xaxis_spec, "yaxis": yaxis_spec, "zaxis": zaxis_spec}
+    aspect_ratio = {"x": 2, "y": 2, "z": 1}
+    margins = {i: 25 for i in ["t", "b", "l", "r"]}
+    return fig.update_layout(
+        height=800, scene=all_specs, margin=margins, scene1_aspectratio=aspect_ratio
+    )
 
 
 def plot_3d_param_corr(
-    idata: az.InferenceData, 
-    params: List[str], 
-    marker_size: int=5,
-    n_samples: int=0,
+    idata: az.InferenceData,
+    params: List[str],
+    marker_size: int = 5,
+    n_samples: int = 0,
 ) -> go.Figure:
     """Plot 3-dimensional correlation of combinations of three parameters.
 
@@ -502,9 +609,22 @@
     Returns:
         The figure
     """
-    post_df = az.extract(idata, num_samples=n_samples).to_dataframe() if n_samples else idata.posterior.to_dataframe()
+    post_df = (
+        az.extract(idata, num_samples=n_samples).to_dataframe()
+        if n_samples
+        else idata.posterior.to_dataframe()
+    )
     colours = post_df.index.get_level_values(0)
-    trace = go.Scatter3d(x=post_df[params[0]], y=post_df[params[1]], z=post_df[params[2]], mode='markers', marker={'size': marker_size, 'color': colours})
+    trace = go.Scatter3d(
+        x=post_df[params[0]],
+        y=post_df[params[1]],
+        z=post_df[params[2]],
+        mode="markers",
+        marker={"size": marker_size, "color": colours},
+    )
     fig = go.Figure(data=[trace])
-    ax_titles = [p.replace('_', ' ') for p in params]
-    return fig.update_layout(height=800, scene=dict(xaxis_title=ax_titles[0], yaxis_title=ax_titles[1], zaxis_title=ax_titles[2]))+    ax_titles = [p.replace("_", " ") for p in params]
+    return fig.update_layout(
+        height=800,
+        scene=dict(xaxis_title=ax_titles[0], yaxis_title=ax_titles[1], zaxis_title=ax_titles[2]),
+    )